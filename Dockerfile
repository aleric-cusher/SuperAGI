FROM python:3.9
WORKDIR /app
COPY requirements.txt .
RUN pip install --no-cache-dir -r requirements.txt
COPY . .
<<<<<<< HEAD
COPY config.yaml ./config.yaml
COPY entrypoint.sh ./entrypoint.sh
RUN chmod +x ./entrypoint.sh

ENTRYPOINT ["./entrypoint.sh"]
=======
COPY config.yaml .
CMD ["uvicorn", "main:app", "--host", "0.0.0.0","--port", "8001","--reload"]
>>>>>>> 003d0668
<|MERGE_RESOLUTION|>--- conflicted
+++ resolved
@@ -3,13 +3,8 @@
 COPY requirements.txt .
 RUN pip install --no-cache-dir -r requirements.txt
 COPY . .
-<<<<<<< HEAD
 COPY config.yaml ./config.yaml
 COPY entrypoint.sh ./entrypoint.sh
 RUN chmod +x ./entrypoint.sh
 
-ENTRYPOINT ["./entrypoint.sh"]
-=======
-COPY config.yaml .
-CMD ["uvicorn", "main:app", "--host", "0.0.0.0","--port", "8001","--reload"]
->>>>>>> 003d0668
+ENTRYPOINT ["./entrypoint.sh"]