import React, { useState, useEffect, useRef } from 'react';
import Image from "next/image";
import {ToastContainer, toast} from 'react-toastify';
import 'react-toastify/dist/ReactToastify.css';
import styles from './Agents.module.css';
import {createAgent, fetchAgentTemplateConfigLocal, getOrganisationConfig, uploadFile} from "@/pages/api/DashboardService";
import {formatBytes, openNewTab, removeTab, setLocalStorageValue, setLocalStorageArray} from "@/utils/utils";
import {EventBus} from "@/utils/eventBus";

<<<<<<< HEAD
export default function AgentCreate({sendAgentData, selectedProjectId, fetchAgents, toolkits, organisationId, template, internalId}) {
=======
import Datetime from "react-datetime";	
import "react-datetime/css/react-datetime.css";	
import moment from 'moment';	
import 'moment-timezone';


export default function AgentCreate({sendAgentData, selectedProjectId, fetchAgents, tools, organisationId}) {
>>>>>>> 7631e194
  const [advancedOptions, setAdvancedOptions] = useState(false);
  const [agentName, setAgentName] = useState("");
  const [agentDescription, setAgentDescription] = useState("");
  const [longTermMemory, setLongTermMemory] = useState(true);
  const [addResources, setAddResources] = useState(true);
  const [input, setInput] = useState([]);
  const [isDragging, setIsDragging] = useState(false);
  const [createClickable, setCreateClickable] = useState(true);
  const fileInputRef = useRef(null);
  const pdf_icon = '/images/pdf_file.svg';
  const txt_icon = '/images/txt_file.svg';
  const img_icon = '/images/img_file.svg';
  const [maxIterations, setIterations] = useState(25);
  const [toolkitList, setToolkitList] = useState(toolkits)
  const [searchValue, setSearchValue] = useState('');

  const constraintsArray = [
    "If you are unsure how you previously did something or want to recall past events, thinking about similar events will help you remember.",
    "Ensure the tool and args are as per current plan and reasoning",
    'Exclusively use the tools listed under "TOOLS"',
    "REMEMBER to format your response as JSON, using double quotes (\"\") around keys and string values, and commas (,) to separate items in arrays and objects. IMPORTANTLY, to use a JSON object as a string in another JSON object, you need to escape the double quotes."
  ];
  const [constraints, setConstraints] = useState(constraintsArray);

  const [goals, setGoals] = useState(['Describe the agent goals here']);
  const [instructions, setInstructions] = useState(['']);

<<<<<<< HEAD
  const models = ['gpt-4', 'gpt-3.5-turbo','gpt-3.5-turbo-16k', 'gpt-4-32k']
=======
  const models = ['gpt-4', 'gpt-3.5-turbo','gpt-3.5-turbo-16k']	
>>>>>>> 7631e194
  const [model, setModel] = useState(models[1]);
  const modelRef = useRef(null);
  const [modelDropdown, setModelDropdown] = useState(false);

  const agentTypes = ["Don't Maintain Task Queue", "Maintain Task Queue"]
  const [agentType, setAgentType] = useState(agentTypes[0]);
  const agentRef = useRef(null);
  const [agentDropdown, setAgentDropdown] = useState(false);

  const exitCriteria = ["No exit criterion", "System defined", "User defined", "Number of steps/tasks"]
  const [exitCriterion, setExitCriterion] = useState(exitCriteria[0]);
  const exitRef = useRef(null);
  const [exitDropdown, setExitDropdown] = useState(false);

  const [stepTime, setStepTime] = useState(500);

  const rollingWindows = ["5", "10", "15", "20"]
  const [rollingWindow, setRollingWindow] = useState(rollingWindows[1]);
  const rollingRef = useRef(null);
  const [rollingDropdown, setRollingDropdown] = useState(false);

  const databases = ["Pinecone"]
  const [database, setDatabase] = useState(databases[0]);
  const databaseRef = useRef(null);
  const [databaseDropdown, setDatabaseDropdown] = useState(false);

  const permissions = ["God Mode","RESTRICTED (Will ask for permission before using any tool)"]
  const [permission, setPermission] = useState(permissions[0]);
  const permissionRef = useRef(null);
  const [permissionDropdown, setPermissionDropdown] = useState(false);

  const [selectedTools, setSelectedTools] = useState([]);
  const [toolNames, setToolNames] = useState(['SearxSearch', 'Read File', 'Write File']);
  const toolkitRef = useRef(null);
  const [toolkitDropdown, setToolkitDropdown] = useState(false);

  const excludedToolkits = ["Thinking Toolkit", "Human Input Toolkit"];
  const [hasAPIkey, setHasAPIkey] = useState(false);




  const [timevalue, setTimeValue] = useState("");	
  const [expiryruns, setExpiryRuns] = useState(null);
  const [createDropdown, setCreateDropdown] = useState(false);	
  const [createModal, setCreateModal] = useState(false);	
  const [isRecurring, setIsRecurring] = useState(false);	
  const [timeDropdown, setTimeDropdown] = useState(false);	
  const [expiryDropdown, setExpiryDropdown] = useState(false);	
  const [selectedDateTime, setSelectedDateTime] = useState(null);	
  const [selectedTime, setSelectedTime] = useState(null);	
  const [gmtDateTime, setgmtDateTime] = useState(null);	
  const [gmtTime, setgmtTime] = useState(null);	
  const userTimezone = Intl.DateTimeFormat().resolvedOptions().timeZone;	
  const [instructions, setInstructions] = useState(['']);	
  const timezn = ['Days', 'Hours', 'Minutes']	
  const Expiries = ['Specific Date', 'After certain number of runs','No expiry']
  const [time, setTime] = useState(timezn[1]);	
  const [expiry, setExpiry] = useState(Expiries[1]);
  const timeRef = useRef(null);	
  const expiryRef = useRef(null);
 	
  const handleDateTimeChange = (momentObj) => {	
    setSelectedDateTime(momentObj);	
    const gmtDateTime = convertToGMT(momentObj);	
    setgmtDateTime(gmtDateTime);	
    console.log(gmtDateTime);	
  };	
  const handleTimeChange = (momentObj) => {	
    setSelectedTime(momentObj);	
    const gmtTime = convertToGMT(momentObj);	
    setgmtTime(gmtTime);	
    console.log(gmtTime);	
  };	
  const toggleRecurring = () => {	
    setIsRecurring(!isRecurring);	
  };
  const closeCreateModal = () => {	
    // setRunName("New Run");	
    setCreateModal(false);	
  };
  const convertToGMT = (dateTime) => {	
    if (!dateTime) return null; // Handle empty case	
  	
    const gmtDateTime = moment.utc(dateTime).format('YYYY-MM-DD HH:mm:ss');	
  	
    return gmtDateTime;	
  };
  const handleTimeSelect = (index) => {	
    setTime(timezn[index]);	
    setTimeDropdown(false);	
  }	
  const handleExpirySelect = (index) => {	
    setExpiry(Expiries[index]);	
    setExpiryDropdown(false);	
  }
  const handleDateChange = (event) => {	
    setTimeValue(event.target.value);	
  };	
  const handleExpiryRuns = (event) => {	
    setExpiryRuns(event.target.value);	
  };





  useEffect(() => {
    getOrganisationConfig(organisationId, "model_api_key")
      .then((response) => {
        const apiKey = response.data.value
        setHasAPIkey(!(apiKey === null || apiKey.replace(/\s/g, '') === ''));
      })
      .catch((error) => {
        console.error('Error fetching project:', error);
      });
  }, [organisationId]);

  const filterToolsByNames = () => {
    if(toolkitList) {
      const selectedToolIds = toolkits
        .flatMap(toolkit => toolkit.tools)
        .filter(tool => toolNames.includes(tool.name))
        .map(tool => tool.id);

      setLocalStorageArray("tool_ids_" + String(internalId), selectedToolIds, setSelectedTools);
    }
  };

  const handleIterationChange = (event) => {
    setLocalStorageValue("agent_iterations_" + String(internalId), parseInt(event.target.value), setIterations);
  };

  useEffect(() => {
    filterToolsByNames();
  }, [toolNames]);

  useEffect(() => {
    if(template !== null) {
      setLocalStorageValue("agent_name_" + String(internalId), template.name, setAgentName);
      setLocalStorageValue("agent_description_" + String(internalId), template.description, setAgentDescription);
      setLocalStorageValue("advanced_options_" + String(internalId), true, setAdvancedOptions);

      fetchAgentTemplateConfigLocal(template.id)
          .then((response) => {
            const data = response.data || [];
            setLocalStorageArray("agent_goals_" + String(internalId), data.goal, setGoals);
            setLocalStorageValue("agent_type_" + String(internalId), data.agent_type, setAgentType);
            setLocalStorageArray("agent_constraints_" + String(internalId), data.constraints, setConstraints);
            setLocalStorageValue("agent_iterations_" + String(internalId), data.max_iterations, setIterations);
            setLocalStorageValue("agent_step_time_" + String(internalId), data.iteration_interval, setStepTime);
            setLocalStorageValue("agent_rolling_window_" + String(internalId), data.memory_window, setRollingWindow);
            setLocalStorageValue("agent_permission_" + String(internalId), data.permission_type, setPermission);
            setLocalStorageArray("agent_instructions_" + String(internalId), data.instruction, setInstructions);
            setLocalStorageValue("agent_database_" + String(internalId), data.LTM_DB, setDatabase);
            setLocalStorageValue("agent_model_" + String(internalId), data.model, setModel);
            setLocalStorageArray("tool_names_" + String(internalId), data.tools, setToolNames);
          })
          .catch((error) => {
            console.error('Error fetching template details:', error);
          });
    }
  }, []);

  useEffect(() => {
    function handleClickOutside(event) {
      if(timeRef.current && !timeRef.current.contains(event.target))	
      {	
        setTimeDropdown(false)	
      }	
      if(expiryRef.current && !expiryRef.current.contains(event.target))	
      {	
        setExpiryDropdown(false);	
      }

      if (modelRef.current && !modelRef.current.contains(event.target)) {
        setModelDropdown(false)
      }

      if (agentRef.current && !agentRef.current.contains(event.target)) {
        setAgentDropdown(false)
      }

      if (exitRef.current && !exitRef.current.contains(event.target)) {
        setExitDropdown(false)
      }

      if (rollingRef.current && !rollingRef.current.contains(event.target)) {
        setRollingDropdown(false)
      }

      if (databaseRef.current && !databaseRef.current.contains(event.target)) {
        setDatabaseDropdown(false)
      }

      if (permissionRef.current && !permissionRef.current.contains(event.target)) {
        setPermissionDropdown(false)
      }

      if (toolkitRef.current && !toolkitRef.current.contains(event.target)) {
        setToolkitDropdown(false)
      }
    }

    document.addEventListener('mousedown', handleClickOutside);
    return () => {
      document.removeEventListener('mousedown', handleClickOutside);
    };
  }, []);

  const addTool = (tool) => {
    if (!selectedTools.includes(tool.id) && !toolNames.includes(tool.name)) {
      const updatedToolIds = [...selectedTools, tool.id];
      setLocalStorageArray("tool_ids_" + String(internalId), updatedToolIds, setSelectedTools);

      const updatedToolNames = [...toolNames, tool.name];
      setLocalStorageArray("tool_names_" + String(internalId), updatedToolNames, setToolNames);
    }
    setSearchValue('');
  };

  const addToolkit = (toolkit) => {
    const updatedToolIds = [...selectedTools];
    const updatedToolNames = [...toolNames];

    toolkit.tools.map((tool) => {
      if (!selectedTools.includes(tool.id) && !toolNames.includes(tool.name)) {
        updatedToolIds.push(tool.id);
        updatedToolNames.push(tool.name);
      }
    });

    setLocalStorageArray("tool_ids_" + String(internalId), updatedToolIds, setSelectedTools);
    setLocalStorageArray("tool_names_" + String(internalId), updatedToolNames, setToolNames);
    setSearchValue('');
  }
  
  const removeTool = (indexToDelete) => {
    const updatedToolIds = [...selectedTools];
    updatedToolIds.splice(indexToDelete, 1);
    setLocalStorageArray("tool_ids_" + String(internalId), updatedToolIds, setSelectedTools);

    const updatedToolNames = [...toolNames];
    updatedToolNames.splice(indexToDelete, 1);
    setLocalStorageArray("tool_names_" + String(internalId), updatedToolNames, setToolNames);
  };

  const handlePermissionSelect = (index) => {
    setLocalStorageValue("agent_permission_" + String(internalId), permissions[index], setPermission);
    setPermissionDropdown(false);
  };

  const handleDatabaseSelect = (index) => {
    setLocalStorageValue("agent_database_" + String(internalId), databases[index], setDatabase);
    setDatabaseDropdown(false);
  };

  const handleWindowSelect = (index) => {
    setLocalStorageValue("agent_rolling_window_" + String(internalId), rollingWindows[index], setRollingWindow);
    setRollingDropdown(false);
  };

  const handleStepChange = (event) => {
    setLocalStorageValue("agent_step_time_" + String(internalId), event.target.value, setStepTime);
  };

  const handleExitSelect = (index) => {
    setLocalStorageValue("agent_exit_criterion_" + String(internalId), exitCriteria[index], setExitCriterion);
    setExitDropdown(false);
  };

  const handleAgentSelect = (index) => {
    setLocalStorageValue("agent_type_" + String(internalId), agentTypes[index], setAgentType);
    setAgentDropdown(false);
  };

  const handleModelSelect = (index) => {
    setLocalStorageValue("agent_model_" + String(internalId), models[index], setModel);
    setModelDropdown(false);
  };

  const handleGoalChange = (index, newValue) => {
    const updatedGoals = [...goals];
    updatedGoals[index] = newValue;
    setLocalStorageArray("agent_goals_" + String(internalId), updatedGoals, setGoals);
  };

  const handleInstructionChange = (index, newValue) => {
    const updatedInstructions = [...instructions];
    updatedInstructions[index] = newValue;
    setLocalStorageArray("agent_instructions_" + String(internalId), updatedInstructions, setInstructions);
  };

  const handleConstraintChange = (index, newValue) => {
    const updatedConstraints = [...constraints];
    updatedConstraints[index] = newValue;
    setLocalStorageArray("agent_constraints_" + String(internalId), updatedConstraints, setConstraints);
  };

  const handleGoalDelete = (index) => {
    const updatedGoals = [...goals];
    updatedGoals.splice(index, 1);
    setLocalStorageArray("agent_goals_" + String(internalId), updatedGoals, setGoals);
  };

  const handleInstructionDelete = (index) => {
    const updatedInstructions = [...instructions];
    updatedInstructions.splice(index, 1);
    setLocalStorageArray("agent_instructions_" + String(internalId), updatedInstructions, setInstructions);
  };

  const handleConstraintDelete = (index) => {
    const updatedConstraints = [...constraints];
    updatedConstraints.splice(index, 1);
    setLocalStorageArray("agent_constraints_" + String(internalId), updatedConstraints, setConstraints);
  };

  const addGoal = () => {
    setLocalStorageArray("agent_goals_" + String(internalId), [...goals, 'new goal'], setGoals);
  };

  const addInstruction = () => {
    setLocalStorageArray("agent_instructions_" + String(internalId), [...instructions, 'new instructions'], setInstructions);
  };

  const addConstraint = () => {
    setLocalStorageArray("agent_constraints_" + String(internalId), [...constraints, 'new constraint'], setConstraints);
  };

  const handleNameChange = (event) => {
    setLocalStorageValue("agent_name_" + String(internalId), event.target.value, setAgentName);
  };

  const handleDescriptionChange = (event) => {
    setLocalStorageValue("agent_description_" + String(internalId), event.target.value, setAgentDescription);
  };

  const preventDefault = (e) => {
    e.stopPropagation();
  };

  function uploadResource(agentId, fileData) {
    const formData = new FormData();
    formData.append('file', fileData.file);
    formData.append('name', fileData.name);
    formData.append('size', fileData.size);
    formData.append('type', fileData.type);

    return uploadFile(agentId, formData);
  }

  useEffect(() => {
    const keySet = (eventData) => {
      setHasAPIkey(true);
    };

    EventBus.on('keySet', keySet);

    return () => {
      EventBus.off('keySet', keySet);
    };
  });

  const handleAddAgent = () => {
    if(!hasAPIkey) {
      toast.error("Your OpenAI API key is empty!", {autoClose: 1800});
      openNewTab(-3, "Settings", "Settings");
      return
    }

    if (agentName.replace(/\s/g, '') === '') {
      toast.error("Agent name can't be blank", {autoClose: 1800});
      return
    }

    if (agentDescription.replace(/\s/g, '') === '') {
      toast.error("Agent description can't be blank", {autoClose: 1800});
      return
    }

    const isEmptyGoal = goals.some((goal) => goal.replace(/\s/g, '') === '');
    if (isEmptyGoal) {
      toast.error("Goal can't be empty", { autoClose: 1800 });
      return;
    }

    if (selectedTools.length <= 0) {
      toast.error("Add atleast one tool", {autoClose: 1800});
      return
    }

    setCreateClickable(false);

    let permission_type = permission;
    if (permission.includes("RESTRICTED")) {
      permission_type = "RESTRICTED";
    }

    const agentData = {
      "name": agentName,
      "project_id": selectedProjectId,
      "description": agentDescription,
      "goal": goals,
      "instruction":instructions,
      "agent_type": agentType,
      "constraints": constraints,
      "toolkits": [],
      "tools": selectedTools,
      "exit": exitCriterion,
      "iteration_interval": stepTime,
      "model": model,
      "max_iterations": maxIterations,
      "permission_type": permission_type,
      "LTM_DB": longTermMemory ? database : null,
      "memory_window": rollingWindow
    };

    const scheduleAgentData = {	
      "name": agentName,	
      "project_id": selectedProjectId,	
      "description": agentDescription,	
      "goal": goals,	
      "agent_type": agentType,	
      "constraints": constraints,	
      "instruction": instructions,	
      "toolkits": [1,7,8,9,10,12],	
      "tools": myTools,	
      "exit": exitCriterion,	
      "iteration_interval": stepTime,	
      "model": model,	
      // "permission_type": permission_type,	
      "LTM_DB": longTermMemory ? database : null,	
      "memory_window": rollingWindow,	
      "max_iterations": maxIterations,	
      "user_timezone": userTimezone,	
      "start_time": gmtTime,	
      "recurrence_interval": timevalue + time,	
      "expiry_date": gmtDateTime,	
      "expiry_runs": expiryruns,	
    }	
   
    createAgent(createModal? scheduleAgentData:agentData,createModal)
      .then((response) => {
        const agent_id = response.data.id;
        fetchAgents();
        removeTab(-1, "new agent", "Create_Agent");
        sendAgentData({ id: agent_id, name: response.data.name, contentType: "Agents", execution_id: response.data.execution_id });
        if(addResources) {
          input.forEach((fileData) => {
            input.forEach(fileData => {
              uploadResource(agent_id, fileData)
                .then(response => {})
                .catch(error => {
                  console.error('Error uploading resource:', error);
                });
            });
          });
        }
        toast.success('Agent created successfully', {autoClose: 1800});
        setCreateClickable(true);
      })
      .catch((error) => {
        console.error('Error creating agent:', error);
        setCreateClickable(true);
      });
  };

  const toggleToolkit = (e, id) => {
    e.stopPropagation();
    const toolkitToUpdate = toolkitList.find(toolkit => toolkit.id === id);
    if (toolkitToUpdate) {
      const newOpenValue = !toolkitToUpdate.isOpen;
      setToolkitOpen(id, newOpenValue);
    }
  };

  const setToolkitOpen = (id, isOpen) => {
    const updatedToolkits = toolkitList.map(toolkit =>
      toolkit.id === id ? { ...toolkit, isOpen: isOpen } : { ...toolkit, isOpen: false }
    );
    setToolkitList(updatedToolkits);
  };

  const clearTools = (e) => {
    e.stopPropagation();
    setLocalStorageArray("tool_names_" + String(internalId), [], setToolNames);
    setLocalStorageArray("tool_ids_" + String(internalId), [], setSelectedTools);
  };

  const handleFileInputChange = (event) => {
    const files = event.target.files;
    setFileData(files);
  };

  const handleDropAreaClick = () => {
    fileInputRef.current.click();
  };

  const handleDragEnter = (event) => {
    event.preventDefault();
    setIsDragging(true);
  };

  const handleDragLeave = () => {
    setIsDragging(false);
  };

  const handleDragOver = (event) => {
    event.preventDefault();
  };

  function setFileData(files) {
    if (files.length > 0) {
      const fileData = {
        "file": files[0],
        "name": files[0].name,
        "size": files[0].size,
        "type": files[0].type,
      };
      const updatedFiles = [...input, fileData];
      setLocalStorageArray('agent_files_' + String(internalId), updatedFiles, setInput);
    }
  }

  function checkSelectedToolkit(toolkit) {
    const toolIds = toolkit.tools.map((tool) => tool.id);
    const toolNameList = toolkit.tools.map((tool) => tool.name);
    return toolIds.every((toolId) => selectedTools.includes(toolId)) && toolNameList.every((toolName) => toolNames.includes(toolName));
  }

  const handleDrop = (event) => {
    event.preventDefault();
    setIsDragging(false);
    const files = event.dataTransfer.files;
    setFileData(files);
  };

  const removeFile = (index) => {
    const updatedFiles = input.filter((file) => input.indexOf(file) !== index);
    setLocalStorageArray('agent_files_' + String(internalId), updatedFiles, setInput);
  };

  const ResourceItem = ({ file, index }) => {
    const isPDF = file.type === 'application/pdf';
    const isTXT = file.type === 'application/txt' || file.type === 'text/plain';
    const isIMG = file.type.includes('image');

    return (
      <div className={styles.history_box} style={{ background: '#272335', padding: '0px 10px', width: '100%', cursor: 'default' }}>
        <div style={{ display: 'flex', alignItems: 'center', justifyContent: 'flex-start' }}>
          {isPDF && <div><Image width={28} height={46} src={pdf_icon} alt="pdf-icon" /></div>}
          {isTXT && <div><Image width={28} height={46} src={txt_icon} alt="txt-icon" /></div>}
          {isIMG && <div><Image width={28} height={46} src={img_icon} alt="img-icon" /></div>}
          {!isTXT && !isIMG && !isPDF && <div><Image width={28} height={46} src="/images/default_file.svg" alt="file-icon" /></div>}
          <div style={{ marginLeft: '5px', width:'100%' }}>
            <div style={{ fontSize: '11px' }} className={styles.single_line_block}>{file.name}</div>
            <div style={{ color: '#888888', fontSize: '9px' }}>{file.type.split("/")[1]}{file.size !== '' ? ` • ${formatBytes(file.size)}` : ''}</div>
          </div>
          <div style={{cursor:'pointer'}} onClick={() => removeFile(index)}><Image width={20} height={20} src='/images/close_light.svg' alt="close-icon" /></div>
        </div>
      </div>
    );
  };

  const ResourceList = ({ files }) => (
    <div className={styles.agent_resources}>
      {files.map((file, index) => (
        <ResourceItem key={index} file={file} index={index} />
      ))}
    </div>
  );

  useEffect(() => {
    const has_resource = localStorage.getItem("has_resource_" + String(internalId));
    if(has_resource) {
      setAddResources(JSON.parse(has_resource));
    }

    const has_LTM = localStorage.getItem("has_LTM_" + String(internalId));
    if(has_LTM) {
      setLongTermMemory(JSON.parse(has_LTM));
    }

    const advanced_options = localStorage.getItem("advanced_options_" + String(internalId));
    if(advanced_options) {
      setAdvancedOptions(JSON.parse(advanced_options));
    }

    const agent_name = localStorage.getItem("agent_name_" + String(internalId));
    if(agent_name) {
      setAgentName(agent_name);
    }

    const agent_description = localStorage.getItem("agent_description_" + String(internalId));
    if(agent_description) {
      setAgentDescription(agent_description);
    }

    const agent_goals = localStorage.getItem("agent_goals_" + String(internalId));
    if(agent_goals) {
      setGoals(JSON.parse(agent_goals));
    }

    const tool_ids = localStorage.getItem("tool_ids_" + String(internalId));
    if(tool_ids) {
      setSelectedTools(JSON.parse(tool_ids));
    }

    const tool_names = localStorage.getItem("tool_names_" + String(internalId));
    if(tool_names) {
      setToolNames(JSON.parse(tool_names));
    }

    const agent_instructions = localStorage.getItem("agent_instructions_" + String(internalId));
    if(agent_instructions) {
      setInstructions(JSON.parse(agent_instructions));
    }

    const agent_constraints = localStorage.getItem("agent_constraints_" + String(internalId));
    if(agent_constraints) {
      setConstraints(JSON.parse(agent_constraints));
    }

    const agent_model = localStorage.getItem("agent_model_" + String(internalId));
    if(agent_model) {
      setModel(agent_model);
    }

    const agent_type = localStorage.getItem("agent_type_" + String(internalId));
    if(agent_type) {
      setAgentType(agent_type);
    }

    const agent_rolling_window = localStorage.getItem("agent_rolling_window_" + String(internalId));
    if(agent_rolling_window) {
      setRollingWindow(agent_rolling_window);
    }

    const agent_database = localStorage.getItem("agent_database_" + String(internalId));
    if(agent_database) {
      setDatabase(agent_database);
    }

    const agent_permission = localStorage.getItem("agent_permission_" + String(internalId));
    if(agent_permission) {
      setPermission(agent_permission);
    }

    const exit_criterion = localStorage.getItem("agent_exit_criterion_" + String(internalId));
    if(exit_criterion) {
      setExitCriterion(exit_criterion);
    }

    const iterations = localStorage.getItem("agent_iterations_" + String(internalId));
    if(iterations) {
      setIterations(Number(iterations));
    }

    const step_time = localStorage.getItem("agent_step_time_" + String(internalId));
    if(step_time) {
      setStepTime(Number(step_time));
    }

    const agent_files = localStorage.getItem("agent_files_" + String(internalId));
    if(agent_files) {
      setInput(JSON.parse(agent_files));
    }
  }, [internalId])

  return (<>
    <div className="row">
      <div className="col-3"></div>
      <div className="col-6" style={{overflowY:'scroll',height:'calc(100vh - 92px)',padding:'25px 20px'}}>
        <div>
          <div className={styles.page_title}>Create new agent</div>
        </div>
        <div style={{marginTop:'10px'}}>
          <div>
            <label className={styles.form_label}>Name</label>
            <input className="input_medium" type="text" value={agentName} onChange={handleNameChange}/>
          </div>
          <div style={{marginTop: '15px'}}>
            <label className={styles.form_label}>Description</label>
            <textarea className="textarea_medium" rows={3} value={agentDescription} onChange={handleDescriptionChange}/>
          </div>
          <div style={{marginTop: '15px'}}>
            <div><label className={styles.form_label}>Goals</label></div>
            {goals.map((goal, index) => (<div key={index} style={{marginBottom:'10px',display:'flex',alignItems:'center',justifyContent:'space-between'}}>
              <div style={{flex:'1'}}><input className="input_medium" type="text" value={goal} onChange={(event) => handleGoalChange(index, event.target.value)}/></div>
              {goals.length > 1 && <div>
                <button className="secondary_button" style={{marginLeft: '4px', padding: '5px'}}
                        onClick={() => handleGoalDelete(index)}>
                  <Image width={20} height={21} src="/images/close_light.svg" alt="close-icon"/>
                </button>
              </div>}
            </div>))}
            <div><button className="secondary_button" onClick={addGoal}>+ Add</button></div>
          </div>

          <div style={{marginTop: '15px'}}>
            <div><label className={styles.form_label}>Instructions<span style={{fontSize:'9px'}}>&nbsp;(optional)</span></label></div>
              {instructions?.map((goal, index) => (<div key={index} style={{marginBottom: '10px', display: 'flex', alignItems: 'center', justifyContent: 'space-between'}}>
                <div style={{flex: '1'}}><input className="input_medium" type="text" value={goal} onChange={(event) => handleInstructionChange(index, event.target.value)}/>
                </div>{instructions.length > 1 && <div>
                  <button className="secondary_button" style={{marginLeft: '4px', padding: '5px'}} onClick={() => handleInstructionDelete(index)}>
                    <Image width={20} height={21} src="/images/close_light.svg" alt="close-icon"/>
                  </button>
                </div>}
              </div>))}
              <div>
                <button className="secondary_button" onClick={addInstruction}>+ Add</button>
              </div>
          </div>

          <div style={{marginTop: '15px'}}>
            <label className={styles.form_label}>Model</label><br/>
            <div className="dropdown_container_search" style={{width:'100%'}}>
                <div className="custom_select_container" onClick={() => setModelDropdown(!modelDropdown)} style={{width:'100%'}}>
                  {model}<Image width={20} height={21} src={!modelDropdown ? '/images/dropdown_down.svg' : '/images/dropdown_up.svg'} alt="expand-icon"/>
                </div>
                <div>
                  {modelDropdown && <div className="custom_select_options" ref={modelRef} style={{width:'100%'}}>
                  {models.map((model, index) => (<div key={index} className="custom_select_option" onClick={() => handleModelSelect(index)} style={{padding:'12px 14px',maxWidth:'100%'}}>
                    {model}
                  </div>))}
                </div>}
              </div>
            </div>
          </div>
          <div style={{marginTop: '15px'}}>
            <label className={styles.form_label}>Tools</label>
            <div className="dropdown_container_search" style={{width:'100%'}}>
              <div className="custom_select_container" onClick={() => setToolkitDropdown(!toolkitDropdown)} style={{width:'100%',alignItems:'flex-start'}}>
                {toolNames && toolNames.length > 0 ? <div style={{display: 'flex', flexWrap: 'wrap', width: '100%'}}>
                  {toolNames.map((tool, index) => (<div key={index} className="tool_container" style={{margin:'2px'}} onClick={preventDefault}>
                    <div className={styles.tool_text}>{tool}</div>
                    <div><Image width={12} height={12} src='/images/close_light.svg' alt="close-icon" style={{margin:'-2px -5px 0 2px'}} onClick={() => removeTool(index)}/></div>
                  </div>))}
                  <input type="text" className="dropdown_search_text" value={searchValue} onChange={(e) => setSearchValue(e.target.value)} onFocus={() => setToolkitDropdown(true)} onClick={(e) => e.stopPropagation()}/>
                </div> : <div style={{color:'#666666'}}>Select Tools</div>}
                <div style={{display:'inline-flex'}}>
                  <Image width={20} height={21} onClick={(e) => clearTools(e)} src='/images/clear_input.svg' alt="clear-input"/>
                  <Image width={20} height={21} src={!toolkitDropdown ? '/images/dropdown_down.svg' : '/images/dropdown_up.svg'} alt="expand-icon"/>
                </div>
              </div>
              <div>
                {toolkitDropdown && <div className="custom_select_options" ref={toolkitRef} style={{width:'100%'}}>
                  {toolkitList && toolkitList.filter((toolkit) => toolkit.tools ? toolkit.tools.some((tool) => tool.name.toLowerCase().includes(searchValue.toLowerCase())) : false).map((toolkit, index) => (<div key={index}>
                    {toolkit.name !== null && !excludedToolkits.includes(toolkit.name) && <div>
                        <div onClick={() => addToolkit(toolkit)} className="custom_select_option" style={{padding:'10px 14px',maxWidth:'100%',display:'flex',alignItems:'center',justifyContent:'space-between'}}>
                          <div style={{display:'flex',alignItems:'center',justifyContent:'flex-start'}}>
                            <div onClick={(e) => toggleToolkit(e, toolkit.id)} style={{marginLeft:'-8px',marginRight:'8px'}}>
                              <Image src={toolkit.isOpen ? "/images/arrow_down.svg" : "/images/arrow_forward.svg"} width={11} height={11} alt="expand-arrow"/>
                            </div>
                            <div style={{width:'100%'}}>{toolkit.name}</div>
                          </div>
                          {checkSelectedToolkit(toolkit) && <div style={{order:'1',marginLeft:'10px'}}>
                            <Image src="/images/tick.svg" width={17} height={17} alt="selected-toolkit"/>
                          </div>}
                        </div>
                        {toolkit.isOpen && toolkit.tools.filter((tool) => tool.name ? tool.name.toLowerCase().includes(searchValue.toLowerCase()) : true).map((tool, index) => (<div key={index} className="custom_select_option" onClick={() => addTool(tool)} style={{padding:'10px 14px 10px 40px',maxWidth:'100%',display:'flex',alignItems:'center',justifyContent:'space-between'}}>
                          <div>{tool.name}</div>
                          {(selectedTools.includes(tool.id) || toolNames.includes(tool.name)) && <div style={{order:'1',marginLeft:'10px'}}>
                            <Image src="/images/tick.svg" width={17} height={17} alt="selected-tool"/>
                          </div>}
                        </div>))}
                      </div>}
                  </div>))}
                </div>}
              </div>
            </div>
          </div>
          <div style={{marginTop: '15px'}}>
            <button className="medium_toggle" onClick={() => setLocalStorageValue("advanced_options_" + String(internalId), !advancedOptions, setAdvancedOptions)} style={advancedOptions ? {background:'#494856'} : {}}>
              {advancedOptions ? 'Hide Advanced Options' : 'Show Advanced Options'}{advancedOptions ? <Image style={{marginLeft:'10px'}} width={20} height={21} src="/images/dropdown_up.svg" alt="expand-icon"/> : <Image style={{marginLeft:'10px'}} width={20} height={21} src="/images/dropdown_down.svg" alt="expand-icon"/>}
            </button>
          </div>
          {advancedOptions &&
            <div>
              <div style={{marginTop: '15px'}}>
                <label className={styles.form_label}>Agent Type</label><br/>
                <div className="dropdown_container_search" style={{width:'100%'}}>
                  <div className="custom_select_container" onClick={() => setAgentDropdown(!agentDropdown)} style={{width:'100%'}}>
                    {agentType}<Image width={20} height={21} src={!agentDropdown ? '/images/dropdown_down.svg' : '/images/dropdown_up.svg'} alt="expand-icon"/>
                  </div>
                  <div>
                    {agentDropdown && <div className="custom_select_options" ref={agentRef} style={{width:'100%'}}>
                      {agentTypes.map((agent, index) => (<div key={index} className="custom_select_option" onClick={() => handleAgentSelect(index)} style={{padding:'12px 14px',maxWidth:'100%'}}>
                        {agent}
                      </div>))}
                    </div>}
                  </div>
                </div>
              </div>
              <div style={{marginTop: '15px'}}>
                <div style={{display:'flex'}}>
                  <input className="checkbox" type="checkbox" checked={addResources} onChange={() => setLocalStorageValue("has_resource_" + String(internalId), !addResources, setAddResources)} />
                  <label className={styles.form_label} style={{marginLeft:'7px',cursor:'pointer'}} onClick={() => setLocalStorageValue("has_resource_" + String(internalId), !addResources, setAddResources)}>
                    Add Resources
                  </label>
                </div>
              </div>
              <div style={{width:'100%',height:'auto',marginTop:'10px'}}>
                {addResources && <div style={{paddingBottom:'10px'}}>
                  <div className={`file-drop-area ${isDragging ? 'dragging' : ''}`} onDragEnter={handleDragEnter} onDragLeave={handleDragLeave} onDragOver={handleDragOver} onDrop={handleDrop} onClick={handleDropAreaClick}>
                    <div><p style={{textAlign:'center',color:'white',fontSize:'14px'}}>+ Choose or drop a file here</p>
                      <p style={{textAlign:'center',color:'#888888',fontSize:'12px'}}>Supported file format .txt</p>
                      <input type="file" ref={fileInputRef} style={{ display: 'none' }} onChange={handleFileInputChange}/></div>
                  </div>
                  <ResourceList files={input}/>
                </div>}
              </div>
              <div style={{marginTop: '5px'}}>
                <div><label className={styles.form_label}>Constraints</label></div>
                {constraints.map((constraint, index) => (<div key={index} style={{marginBottom:'10px',display:'flex',alignItems:'center',justifyContent:'space-between'}}>
                  <div style={{flex:'1'}}><input className="input_medium" type="text" value={constraint} onChange={(event) => handleConstraintChange(index, event.target.value)}/></div>
                  <div>
                    <button className="secondary_button" style={{marginLeft:'4px',padding:'5px'}} onClick={() => handleConstraintDelete(index)}>
                      <Image width={20} height={21} src="/images/close_light.svg" alt="close-icon"/>
                    </button>
                  </div>
                </div>))}
                <div><button className="secondary_button" onClick={addConstraint}>+ Add</button></div>
              </div>
              <div style={{marginTop:'15px'}}>
                <label className={styles.form_label}>Max iterations</label>
                <div style={{display:'flex',alignItems:'center',justifyContent:'space-between'}}>
                  <input style={{width:'90%'}} type="range" min={5} max={100} value={maxIterations} onChange={handleIterationChange}/>
                  <input style={{width:'9%',order:'1',textAlign:'center',paddingLeft:'0',paddingRight:'0'}} disabled={true} className="input_medium" type="text" value={maxIterations}/>
                </div>
              </div>
              {/*<div style={{marginTop: '15px'}}>*/}
              {/*  <label className={styles.form_label}>Exit criterion</label>*/}
              {/*  <div className="dropdown_container_search" style={{width:'100%'}}>*/}
              {/*    <div className="custom_select_container" onClick={() => setExitDropdown(!exitDropdown)} style={{width:'100%'}}>*/}
              {/*      {exitCriterion}<Image width={20} height={21} src={!exitDropdown ? '/images/dropdown_down.svg' : '/images/dropdown_up.svg'} alt="expand-icon"/>*/}
              {/*    </div>*/}
              {/*    <div>*/}
              {/*      {exitDropdown && <div className="custom_select_options" ref={exitRef} style={{width:'100%'}}>*/}
              {/*        {exitCriteria.map((exit, index) => (<div key={index} className="custom_select_option" onClick={() => handleExitSelect(index)} style={{padding:'12px 14px',maxWidth:'100%'}}>*/}
              {/*          {exit}*/}
              {/*        </div>))}*/}
              {/*      </div>}*/}
              {/*    </div>*/}
              {/*  </div>*/}
              {/*</div>*/}
              <div style={{marginTop: '15px'}}>
                <label className={styles.form_label}>Time between steps (in milliseconds)</label>
                <input className="input_medium" type="number" value={stepTime} onChange={handleStepChange}/>
              </div>
              <div style={{marginTop: '15px'}}>
                <label className={styles.form_label}>Short term memory - Rolling window</label>
                <div className="dropdown_container_search" style={{width:'100%'}}>
                  <div className="custom_select_container" onClick={() => setRollingDropdown(!rollingDropdown)} style={{width:'100%'}}>
                    {rollingWindow} messages<Image width={20} height={21} src={!rollingDropdown ? '/images/dropdown_down.svg' : '/images/dropdown_up.svg'} alt="expand-icon"/>
                  </div>
                  <div>
                    {rollingDropdown && <div className="custom_select_options" ref={rollingRef} style={{width:'100%'}}>
                      {rollingWindows.map((window, index) => (<div key={index} className="custom_select_option" onClick={() => handleWindowSelect(index)} style={{padding:'12px 14px',maxWidth:'100%'}}>
                        {window}
                      </div>))}
                    </div>}
                  </div>
                </div>
              </div>
              <div style={{marginTop: '15px'}}>
                <div style={{display:'flex'}}>
                  <input className="checkbox" type="checkbox" checked={longTermMemory} onChange={() => setLocalStorageValue("has_LTM_" + String(internalId), !longTermMemory, setLongTermMemory)} />
                  <label className={styles.form_label} style={{marginLeft:'7px',cursor:'pointer'}} onClick={() => setLocalStorageValue("has_LTM_" + String(internalId), !longTermMemory, setLongTermMemory)}>
                    Long term memory
                  </label>
                </div>
              </div>
              {longTermMemory === true && <div style={{marginTop: '10px'}}>
                <label className={styles.form_label}>Choose an LTM database</label>
                <div className="dropdown_container_search" style={{width:'100%'}}>
                  <div className="custom_select_container" onClick={() => setDatabaseDropdown(!databaseDropdown)} style={{width:'100%'}}>
                    {database}<Image width={20} height={21} src={!databaseDropdown ? '/images/dropdown_down.svg' : '/images/dropdown_up.svg'} alt="expand-icon"/>
                  </div>
                  <div>
                    {databaseDropdown && <div className="custom_select_options" ref={databaseRef} style={{width:'100%'}}>
                      {databases.map((data, index) => (<div key={index} className="custom_select_option" onClick={() => handleDatabaseSelect(index)} style={{padding:'12px 14px',maxWidth:'100%'}}>
                        {data}
                      </div>))}
                    </div>}
                  </div>
                </div>
              </div>}
              <div style={{marginTop: '15px'}}>
                <label className={styles.form_label}>Permission Type</label>
                <div className="dropdown_container_search" style={{width:'100%'}}>
                  <div className="custom_select_container" onClick={() => setPermissionDropdown(!permissionDropdown)} style={{width:'100%'}}>
                    {permission}<Image width={20} height={21} src={!permissionDropdown ? '/images/dropdown_down.svg' : '/images/dropdown_up.svg'} alt="expand-icon"/>
                  </div>
                  <div style={{marginBottom: '20px'}}>
                    {permissionDropdown && <div className="custom_select_options" ref={permissionRef} style={{width:'100%'}}>
                      {permissions.map((permit, index) => (<div key={index} className="custom_select_option" onClick={() => handlePermissionSelect(index)} style={{padding:'12px 14px',maxWidth:'100%'}}>
                        {permit}
                      </div>))}
                    </div>}
                  </div>
                </div>
              </div>
            </div>
          }
<<<<<<< HEAD
          <div style={{marginTop: '15px', display: 'flex', justifyContent: 'flex-end'}}>
            <button style={{marginRight:'7px'}} className="secondary_button" onClick={() => removeTab(-1, "new agent", "Create_Agent")}>Cancel</button>
            <button disabled={!createClickable} className="primary_button" onClick={handleAddAgent}>Create and Run</button>
=======
          
          <div style={{marginTop: '15px', display: 'flex', justifyContent: 'flex-end'}}>	
            <button style={{marginRight:'4px'}} className="secondary_button" onClick={cancelCreate}>Cancel</button>	
              <div style={{display:'inline'}}>	
              <div className="primary_button" style={{backgroundColor:'white', marginBottom:'4px'}}>	
              <button disabled={!createClickable} style={{border:'none',backgroundColor:'white'}} onClick={handleAddAgent}>Create and Run</button>	
              <button onClick={() => setCreateDropdown(!createDropdown)} style={{border:'none',backgroundColor:'white'}}>	
                <Image width={20} height={21} src={!createDropdown ? '/images/dropdown_down.svg' : '/images/dropdown_up.svg'} alt="expand-icon"/>	
              </button> 	
              </div>	
              <div>	
                {createDropdown && 	
                <div className="custom_select_option" style={{padding:'12px 14px', maxWidth:'100%', boxShadow:'0 2px 7px rgba(0,0,0,.4), 0 0 2px rgba(0,0,0,.22)'}}	
                onClick={() => setCreateModal(true)}>	
                Create and Schedule Run	
                </div>}	
              </div>	
              </div>	
          </div>

          {createModal && (
        <div className="modal" onClick={closeCreateModal}>
          <div className="modal-content" style={{width: '35%'}} onClick={preventDefault}>
            <div className={styles.detail_name}>Schedule Run</div>

            <div style={{marginBottom:'20px'}}>
              <label className={styles.form_label}>Select a date and time</label>
              <div >
              <Datetime className={styles.rdtPicker} onChange={handleTimeChange} inputProps={{ placeholder: 'Enter here' }}/>
              </div>          
              </div>
             
            <div style={{marginBottom:'20px'}}>
            <input type="checkbox" className="checkbox" checked={isRecurring} onChange={toggleRecurring} style={{ marginRight: '5px'}}/>
            <label className={styles.form_label}>Recurring run</label>
            </div>

            {isRecurring && (<div>
            <div style={{color:"white", marginBottom:'20px'}}>Recurring run details</div>
            <label className={styles.form_label}>Repeat every</label>

            <div style={{display:'flex',marginBottom:'20px'}}>
              <div style={{width:'70%', marginRight:'5px'}}>
                <input className="input_medium" type="text" value={timevalue} onChange={handleDateChange} placeholder='Enter here'/>
              </div>
              <div style={{width:'30%'}} >
                <div className="custom_select_container" onClick={() => setTimeDropdown(!timeDropdown)} style={{width:'100%'}}>
                {time}<Image width={20} height={21} src={!timeDropdown ? '/images/dropdown_down.svg' : '/images/dropdown_up.svg'} alt="expand-icon"/>
                </div>
                <div>
                {timeDropdown && <div className="custom_select_options" ref={timeRef} style={{width:'30%'}}>
                {timezn.map((time, index) => (<div key={index} className="custom_select_option" onClick={() => handleTimeSelect(index)} style={{padding:'12px 14px',maxWidth:'100%'}}>
                  {time}
                </div>))}
                </div>} 
                </div>
              </div>
              </div>

            <label className={styles.form_label}>Recurring expiry</label>
            <div>
            <div style={{display:'inline'}}>
              <div style={{width:'100%', marginRight:'5px'}}>
              <div className="custom_select_container" onClick={() => setExpiryDropdown(!expiryDropdown)} style={{width:'100%'}}>
                {expiry}<Image width={20} height={21} src={!expiryDropdown ? '/images/dropdown_down.svg' : '/images/dropdown_up.svg'} alt="expand-icon"/>
                </div>
                <div>
                {expiryDropdown && <div className="custom_select_options" ref={expiryRef} style={{width:'30%'}}>
                {Expiries.map((expiry, index) => (<div key={index} className="custom_select_option" onClick={() => handleExpirySelect(index)} style={{padding:'12px 14px',maxWidth:'100%'}}>
                  {expiry}
                </div>))}
                </div>} 
                </div>
              </div>

              {expiry==='After certain number of runs' && (
                <div style={{width:'100%', marginTop:'10px'}}>
                  <input className="input_medium" type="text" value={expiryruns} onChange={handleExpiryRuns} placeholder="Enter the number of runs" />
                </div>
              )}

              {expiry==='Specific Date' && (
                <div style={{width:'100%', marginTop:'10px'}}>
                  {/* <input className="input_medium" type="text" placeholder="Select the date" /> */}
                  <Datetime timeFormat={false} className={styles.rdtPicker} onChange={handleDateTimeChange} inputProps={{ placeholder: 'Enter here' }}/>
                </div>
              )}
            </div>
            </div>
            </div>)}

            <div style={{display: 'flex', justifyContent: 'flex-end',marginTop: '20px'}}>
              <button className="secondary_button" style={{marginRight: '10px'}} onClick={closeCreateModal}>
                Cancel
              </button>
              <button className={styles.run_button} style={{paddingLeft:'15px',paddingRight:'25px'}} onClick={handleAddAgent}>
                Create and Schedule Run
              </button>
            </div>
>>>>>>> 7631e194
          </div>
        </div>)}

        </div>
      </div>
      <div className="col-3"></div>
    </div>
    <ToastContainer/>
  </>)
}<|MERGE_RESOLUTION|>--- conflicted
+++ resolved
@@ -4,20 +4,21 @@
 import 'react-toastify/dist/ReactToastify.css';
 import styles from './Agents.module.css';
 import {createAgent, fetchAgentTemplateConfigLocal, getOrganisationConfig, uploadFile} from "@/pages/api/DashboardService";
-import {formatBytes, openNewTab, removeTab, setLocalStorageValue, setLocalStorageArray} from "@/utils/utils";
+import {
+  formatBytes,
+  openNewTab,
+  removeTab,
+  setLocalStorageValue,
+  setLocalStorageArray,
+  getUserTimezone
+} from "@/utils/utils";
 import {EventBus} from "@/utils/eventBus";
-
-<<<<<<< HEAD
+import Datetime from "react-datetime";
+import "react-datetime/css/react-datetime.css";
+import moment from 'moment';
+import 'moment-timezone';
+
 export default function AgentCreate({sendAgentData, selectedProjectId, fetchAgents, toolkits, organisationId, template, internalId}) {
-=======
-import Datetime from "react-datetime";	
-import "react-datetime/css/react-datetime.css";	
-import moment from 'moment';	
-import 'moment-timezone';
-
-
-export default function AgentCreate({sendAgentData, selectedProjectId, fetchAgents, tools, organisationId}) {
->>>>>>> 7631e194
   const [advancedOptions, setAdvancedOptions] = useState(false);
   const [agentName, setAgentName] = useState("");
   const [agentDescription, setAgentDescription] = useState("");
@@ -45,11 +46,7 @@
   const [goals, setGoals] = useState(['Describe the agent goals here']);
   const [instructions, setInstructions] = useState(['']);
 
-<<<<<<< HEAD
   const models = ['gpt-4', 'gpt-3.5-turbo','gpt-3.5-turbo-16k', 'gpt-4-32k']
-=======
-  const models = ['gpt-4', 'gpt-3.5-turbo','gpt-3.5-turbo-16k']	
->>>>>>> 7631e194
   const [model, setModel] = useState(models[1]);
   const modelRef = useRef(null);
   const [modelDropdown, setModelDropdown] = useState(false);
@@ -89,11 +86,8 @@
   const excludedToolkits = ["Thinking Toolkit", "Human Input Toolkit"];
   const [hasAPIkey, setHasAPIkey] = useState(false);
 
-
-
-
-  const [timevalue, setTimeValue] = useState("");	
-  const [expiryruns, setExpiryRuns] = useState(null);
+  const [timeValue, setTimeValue] = useState("");
+  const [expiryRuns, setExpiryRuns] = useState(null);
   const [createDropdown, setCreateDropdown] = useState(false);	
   const [createModal, setCreateModal] = useState(false);	
   const [isRecurring, setIsRecurring] = useState(false);	
@@ -102,13 +96,11 @@
   const [selectedDateTime, setSelectedDateTime] = useState(null);	
   const [selectedTime, setSelectedTime] = useState(null);	
   const [gmtDateTime, setgmtDateTime] = useState(null);	
-  const [gmtTime, setgmtTime] = useState(null);	
-  const userTimezone = Intl.DateTimeFormat().resolvedOptions().timeZone;	
-  const [instructions, setInstructions] = useState(['']);	
-  const timezn = ['Days', 'Hours', 'Minutes']	
-  const Expiries = ['Specific Date', 'After certain number of runs','No expiry']
+  const [gmtTime, setGmtTime] = useState(null);	
+  const timezn = ['Days', 'Hours', 'Minutes']
+  const expiryArray = ['Specific Date', 'After certain number of runs', 'No expiry']
   const [time, setTime] = useState(timezn[1]);	
-  const [expiry, setExpiry] = useState(Expiries[1]);
+  const [expiry, setExpiry] = useState(expiryArray[1]);
   const timeRef = useRef(null);	
   const expiryRef = useRef(null);
  	
@@ -121,7 +113,7 @@
   const handleTimeChange = (momentObj) => {	
     setSelectedTime(momentObj);	
     const gmtTime = convertToGMT(momentObj);	
-    setgmtTime(gmtTime);	
+    setGmtTime(gmtTime);	
     console.log(gmtTime);	
   };	
   const toggleRecurring = () => {	
@@ -143,7 +135,7 @@
     setTimeDropdown(false);	
   }	
   const handleExpirySelect = (index) => {	
-    setExpiry(Expiries[index]);	
+    setExpiry(expiryArray[index]);	
     setExpiryDropdown(false);	
   }
   const handleDateChange = (event) => {	
@@ -467,28 +459,28 @@
       "memory_window": rollingWindow
     };
 
-    const scheduleAgentData = {	
-      "name": agentName,	
-      "project_id": selectedProjectId,	
-      "description": agentDescription,	
-      "goal": goals,	
-      "agent_type": agentType,	
-      "constraints": constraints,	
-      "instruction": instructions,	
-      "toolkits": [1,7,8,9,10,12],	
-      "tools": myTools,	
-      "exit": exitCriterion,	
-      "iteration_interval": stepTime,	
-      "model": model,	
-      // "permission_type": permission_type,	
-      "LTM_DB": longTermMemory ? database : null,	
-      "memory_window": rollingWindow,	
-      "max_iterations": maxIterations,	
-      "user_timezone": userTimezone,	
+    const scheduleAgentData = {
+      "name": agentName,
+      "project_id": selectedProjectId,
+      "description": agentDescription,
+      "goal": goals,
+      "instruction":instructions,
+      "agent_type": agentType,
+      "constraints": constraints,
+      "toolkits": [],
+      "tools": selectedTools,
+      "exit": exitCriterion,
+      "iteration_interval": stepTime,
+      "model": model,
+      "max_iterations": maxIterations,
+      "permission_type": permission_type,
+      "LTM_DB": longTermMemory ? database : null,
+      "memory_window": rollingWindow,
+      "user_timezone": getUserTimezone(),	
       "start_time": gmtTime,	
-      "recurrence_interval": timevalue + time,	
+      "recurrence_interval": timeValue + time,
       "expiry_date": gmtDateTime,	
-      "expiry_runs": expiryruns,	
+      "expiry_runs": expiryRuns,
     }	
    
     createAgent(createModal? scheduleAgentData:agentData,createModal)
@@ -955,29 +947,21 @@
               </div>
             </div>
           }
-<<<<<<< HEAD
           <div style={{marginTop: '15px', display: 'flex', justifyContent: 'flex-end'}}>
             <button style={{marginRight:'7px'}} className="secondary_button" onClick={() => removeTab(-1, "new agent", "Create_Agent")}>Cancel</button>
-            <button disabled={!createClickable} className="primary_button" onClick={handleAddAgent}>Create and Run</button>
-=======
-          
-          <div style={{marginTop: '15px', display: 'flex', justifyContent: 'flex-end'}}>	
-            <button style={{marginRight:'4px'}} className="secondary_button" onClick={cancelCreate}>Cancel</button>	
-              <div style={{display:'inline'}}>	
-              <div className="primary_button" style={{backgroundColor:'white', marginBottom:'4px'}}>	
-              <button disabled={!createClickable} style={{border:'none',backgroundColor:'white'}} onClick={handleAddAgent}>Create and Run</button>	
-              <button onClick={() => setCreateDropdown(!createDropdown)} style={{border:'none',backgroundColor:'white'}}>	
-                <Image width={20} height={21} src={!createDropdown ? '/images/dropdown_down.svg' : '/images/dropdown_up.svg'} alt="expand-icon"/>	
-              </button> 	
+            <div style={{display:'inline'}}>
+              <div className="primary_button" style={{backgroundColor:'white', marginBottom:'4px'}}>
+                <button disabled={!createClickable} className="primary_button" onClick={handleAddAgent}>Create and Run</button>
+                <button onClick={() => setCreateDropdown(!createDropdown)} style={{border:'none',backgroundColor:'white'}}>
+                  <Image width={20} height={21} src={!createDropdown ? '/images/dropdown_down.svg' : '/images/dropdown_up.svg'} alt="expand-icon"/>
+                </button>
               </div>	
               <div>	
-                {createDropdown && 	
-                <div className="custom_select_option" style={{padding:'12px 14px', maxWidth:'100%', boxShadow:'0 2px 7px rgba(0,0,0,.4), 0 0 2px rgba(0,0,0,.22)'}}	
-                onClick={() => setCreateModal(true)}>	
-                Create and Schedule Run	
+                {createDropdown && <div className="custom_select_option" style={{padding:'12px 14px', maxWidth:'100%', boxShadow:'0 2px 7px rgba(0,0,0,.4), 0 0 2px rgba(0,0,0,.22)'}}
+                onClick={() => setCreateModal(true)}>Create and Schedule Run
                 </div>}	
               </div>	
-              </div>	
+            </div>
           </div>
 
           {createModal && (
@@ -1003,7 +987,7 @@
 
             <div style={{display:'flex',marginBottom:'20px'}}>
               <div style={{width:'70%', marginRight:'5px'}}>
-                <input className="input_medium" type="text" value={timevalue} onChange={handleDateChange} placeholder='Enter here'/>
+                <input className="input_medium" type="text" value={timeValue} onChange={handleDateChange} placeholder='Enter here'/>
               </div>
               <div style={{width:'30%'}} >
                 <div className="custom_select_container" onClick={() => setTimeDropdown(!timeDropdown)} style={{width:'100%'}}>
@@ -1028,7 +1012,7 @@
                 </div>
                 <div>
                 {expiryDropdown && <div className="custom_select_options" ref={expiryRef} style={{width:'30%'}}>
-                {Expiries.map((expiry, index) => (<div key={index} className="custom_select_option" onClick={() => handleExpirySelect(index)} style={{padding:'12px 14px',maxWidth:'100%'}}>
+                {expiryArray.map((expiry, index) => (<div key={index} className="custom_select_option" onClick={() => handleExpirySelect(index)} style={{padding:'12px 14px',maxWidth:'100%'}}>
                   {expiry}
                 </div>))}
                 </div>} 
@@ -1037,7 +1021,7 @@
 
               {expiry==='After certain number of runs' && (
                 <div style={{width:'100%', marginTop:'10px'}}>
-                  <input className="input_medium" type="text" value={expiryruns} onChange={handleExpiryRuns} placeholder="Enter the number of runs" />
+                  <input className="input_medium" type="text" value={expiryRuns} onChange={handleExpiryRuns} placeholder="Enter the number of runs" />
                 </div>
               )}
 
@@ -1059,7 +1043,6 @@
                 Create and Schedule Run
               </button>
             </div>
->>>>>>> 7631e194
           </div>
         </div>)}
 
