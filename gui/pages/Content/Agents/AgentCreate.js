--- conflicted
+++ resolved
@@ -188,8 +188,6 @@
     setSearchValue('');
   };
 
-<<<<<<< HEAD
-=======
   const addToolkit = (toolkit) => {
     toolkit.tools.map((tool) => {
       if (!selectedTools.includes(tool.id) && !toolNames.includes(tool.name)) {
@@ -199,8 +197,8 @@
     });
     setSearchValue('');
   }
-  
->>>>>>> 79fbd638
+
+
   const removeTool = (indexToDelete) => {
     setSelectedTools((prevArray) => {
       const newArray = [...prevArray];
