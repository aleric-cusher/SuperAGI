--- conflicted
+++ resolved
@@ -54,44 +54,25 @@
 
   const handleTimeChange = (momentObj) => {	
     const startTime = convertToGMT(momentObj);
-<<<<<<< HEAD
-    // setLocalStorageValue("agent_start_time_" + String(internalId), startTime, setStartTime);
-  };
-  const handleDateChange = (event) => {	
-    // setLocalStorageValue("agent_time_value_" + String(internalId), event.target.value, setTimeValue);
-=======
     setStartTime(startTime);
   };
 
   const handleDateChange = (event) => {
     setTimeValue(event.target.value);
->>>>>>> dcc20533
   };
 
   const handleTimeSelect = (index) => {
-<<<<<<< HEAD
-    // setLocalStorageValue("agent_time_unit_" + String(internalId), timeUnitArray[index], setTimeUnit);
-    setTimeDropdown(false);	
-=======
     setTimeUnit(timeUnitArray[index]);
     setTimeDropdown(false);
->>>>>>> dcc20533
   };
 
   const handleDateTimeChange = (momentObj) => {	
     const expiryDate = convertToGMT(momentObj);
-<<<<<<< HEAD
-    // setLocalStorageValue("agent_expiry_date_" + String(internalId), expiryDate, setExpiryDate);
-  };
-  const handleExpiryRuns = (event) => {	
-    // setLocalStorageValue("agent_expiry_runs_" + String(internalId), event.target.value, setExpiryRuns);
-=======
     setExpiryDate(expiryDate);
   };
 
   const handleExpiryRuns = (event) => {
     setExpiryRuns(event.target.value);
->>>>>>> dcc20533
   };
 
   const toggleRecurring = () => {	
@@ -109,32 +90,6 @@
     setExpiryDropdown(false);	
   }
 
-<<<<<<< HEAD
-  // useEffect(() => {
-  //   const agent_start_time = localStorage.getItem("agent_start_time_" + String(internalId));
-  //   if(agent_start_time) {
-  //     setStartTime(agent_start_time);
-  //   }
-  //   const agent_time_value = localStorage.getItem("agent_time_value_" + String(internalId));
-  //   if(agent_time_value) {
-  //     setTimeValue(Number(agent_time_value));
-  //   }
-  //   const agent_time_unit = localStorage.getItem("agent_time_unit_" + String(internalId));
-  //   if(agent_time_unit) {
-  //     setTimeUnit(agent_time_unit);
-  //   }
-  //   const agent_expiry_date = localStorage.getItem("agent_expiry_date_" + String(internalId));
-  //   if(agent_expiry_date) {
-  //     setExpiryDate(agent_expiry_date);
-  //   }
-  //   const agent_expiry_runs = localStorage.getItem("agent_expiry_runs_" + String(internalId));
-  //   if(agent_expiry_runs) {
-  //     setExpiryRuns(Number(agent_expiry_runs));
-  //   }
-  // },[internalId])
-
-=======
->>>>>>> dcc20533
   const stopSchedule = () => {
     const apiUrl = `http://192.168.1.170:3000/api/agents/stop/schedule?agent_id=${agentId}`;
     axios.post(apiUrl)
