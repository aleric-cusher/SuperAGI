import React, {useEffect, useState, useRef} from 'react';
import Agents from '../Content/Agents/Agents';
import AgentWorkspace from '../Content/Agents/AgentWorkspace';
import ToolkitWorkspace from '../Content/./Toolkits/ToolkitWorkspace';
import Toolkits from '../Content/./Toolkits/Toolkits';
import Settings from "./Settings/Settings";
import styles from './Dashboard.module.css';
import Image from "next/image";
import { EventBus } from "@/utils/eventBus";
import {getAgents, getToolKit, getLastActiveAgent, sendTwitterCreds} from "@/pages/api/DashboardService";
import Market from "../Content/Marketplace/Market";
import AgentTemplatesList from '../Content/Agents/AgentTemplatesList';
<<<<<<< HEAD
=======
import { useRouter } from 'next/router';
import querystring from 'querystring';
import { userInfo } from 'os';
import { parse } from 'path';
import AddTool from "@/pages/Content/Toolkits/AddTool";
>>>>>>> 875d1281
import {createInternalId, removeInternalId} from "@/utils/utils";

export default function Content({env, selectedView, selectedProjectId, organisationId}) {
  const [tabs, setTabs] = useState([]);
  const [selectedTab, setSelectedTab] = useState(null);
  const [agents, setAgents] = useState(null);
  const [toolkits, setToolkits] = useState(null);
  const tabContainerRef = useRef(null);
  const [toolkitDetails, setToolkitDetails] = useState({})
  const router = useRouter();

  function fetchAgents() {
    getAgents(selectedProjectId)
      .then((response) => {
        const data = response.data || [];
        const updatedData = data.map(item => {
          return { ...item, contentType: "Agents" };
        });
        setAgents(updatedData);
      })
      .catch((error) => {
        console.error('Error fetching agents:', error);
      });
  }

  function fetchToolkits() {
    getToolKit()
      .then((response) => {
        const data = response.data || [];
        const updatedData = data.map(item => {
          return { ...item, contentType: "Toolkits", isOpen: false, internalId: createInternalId() };
        });
        setToolkits(updatedData);
      })
      .catch((error) => {
        console.error('Error fetching toolkits:', error);
      });
  }

  useEffect(() => {
    fetchAgents();
    fetchToolkits();
  }, [selectedProjectId])

  const closeTab = (e, index, contentType, internalId) => {
    e.stopPropagation();
    cancelTab(index, contentType, internalId);
  };

  const cancelTab = (index, contentType, internalId) => {
    let updatedTabs = [...tabs];

    if (selectedTab === index) {
      updatedTabs.splice(index, 1);
      
      if (index === 0 && tabs.length === 1) {
        setSelectedTab(null);
      } else {
        const newIndex = index === tabs.length - 1 ? index - 1 : index;
        setSelectedTab(newIndex);
      }
    } else {
      if (selectedTab > index) {
        setSelectedTab(selectedTab - 1);
      }

      updatedTabs.splice(index, 1);
    }

    if(contentType === 'Create_Agent') {
      removeInternalId(internalId);
<<<<<<< HEAD
    }

    if(contentType === 'Marketplace') {
=======
    } else if(contentType === 'Add_Toolkit') {
      console.log(localStorage.getItem('tool_github_' + String(internalId)))
      localStorage.removeItem('tool_github_' + String(internalId));
    } else if(contentType === 'Marketplace') {
>>>>>>> 875d1281
      localStorage.removeItem('marketplace_tab');
      localStorage.removeItem('market_item_clicked');
      localStorage.removeItem('market_detail_type');
      localStorage.removeItem('market_item');
<<<<<<< HEAD
=======
    } else if(contentType === 'Toolkits') {
      localStorage.removeItem('toolkit_tab_' + String(internalId));
      localStorage.removeItem('api_configs_' + String(internalId));
>>>>>>> 875d1281
    }

    setTabs(updatedTabs);
  };

  const addTab = (element) => {
    let addedTabIndex = null;
    if(element.contentType === "Toolkits") {
      setToolkitDetails(element);
    }

    const isExistingTab = tabs.some(
      (tab) => tab.id === element.id && tab.name === element.name && tab.contentType === element.contentType && !['Create_Agent', 'Add_Toolkit'].includes(element.contentType)
    );

    if (!isExistingTab) {
      const updatedTabs= [...tabs, element];
      setTabs(updatedTabs);
      addedTabIndex = updatedTabs.length - 1;
      setSelectedTab(addedTabIndex);
    } else {
      const existingTabIndex = tabs.findIndex(
        (tab) => tab.id === element.id && tab.name === element.name && tab.contentType === element.contentType
      );
      setSelectedTab(existingTabIndex);
    }
  };

  const selectTab = (element, index) => {
    setSelectedTab(index);
    if(element.contentType === "Toolkits") {
      setToolkitDetails(element);
    }
  };

  useEffect(() => {
    if (tabContainerRef.current) {
      const tabElement = tabContainerRef.current.querySelector(`[data-tab-id="${selectedTab}"]`);
      if (tabElement) {
        const containerScrollLeft = tabContainerRef.current.scrollLeft;
        const tabOffsetLeft = tabElement.offsetLeft;
        const containerWidth = tabContainerRef.current.offsetWidth;

        if (tabOffsetLeft < containerScrollLeft || tabOffsetLeft >= containerScrollLeft + containerWidth) {
          tabContainerRef.current.scrollLeft = tabOffsetLeft;
        }
      }
    }
    const queryParams = router.asPath.split('?')[1];
    const parsedParams = querystring.parse(queryParams);
    parsedParams["toolkit_id"] = toolkitDetails.toolkit_id;
    if (window.location.href.indexOf("twitter_creds") > -1){
      const toolkit_id = localStorage.getItem("twitter_toolkit_id") || null;
      parsedParams["toolkit_id"] = toolkit_id;
      const params = JSON.stringify(parsedParams)
      sendTwitterCreds(params)
      .then((response) => {
        console.log("Authentication completed successfully");
      })
      .catch((error) => {
        console.error("Error fetching data: ",error);
      })
    };
  }, [selectedTab]);

  useEffect(() => {
    const openNewTab = (eventData) => {
      addTab(eventData.element);
    };

    const openToolkitTab = (eventData) => {
      const toolkit = toolkits.find((toolkit) => toolkit.tools.some((tool) => tool.id === eventData.toolId));
      if(toolkit) {
        localStorage.setItem('toolkit_tab_' + String(toolkit.internalId), 'tools_included');
        addTab(toolkit);
      }
    }

    const removeTab = (eventData) => {
      const newAgentTabIndex = tabs.findIndex(
        (tab) => tab.id === eventData.id && tab.name === eventData.name && tab.contentType === eventData.contentType
      );
<<<<<<< HEAD
      cancelTab(newAgentTabIndex, eventData.contentType, eventData.contentType === 'Create_Agent' ? eventData.internalId : 0);
=======
      cancelTab(newAgentTabIndex, eventData.contentType, ['Create_Agent', 'Toolkits', 'Add_Toolkit'].includes(eventData.contentType) ? eventData.internalId : 0);
>>>>>>> 875d1281
    };

    EventBus.on('openNewTab', openNewTab);
    EventBus.on('reFetchAgents', fetchAgents);
    EventBus.on('removeTab', removeTab);
    EventBus.on('openToolkitTab', openToolkitTab);

    return () => {
      EventBus.off('openNewTab', openNewTab);
      EventBus.off('reFetchAgents', fetchAgents);
      EventBus.off('removeTab', removeTab);
    };
  });

  function getLastActive() {
    getLastActiveAgent(selectedProjectId)
      .then((response) => {
        addTab(response.data);
      })
      .catch((error) => {
        console.error('Error fetching last active agent:', error);
      });
  }

  return (<>
    <div style={{display:'flex',height:'100%'}}>
      <div className={styles.item_list} style={selectedView === '' ? {width:'0vw'} : {width:'13vw'}}>
        {selectedView === 'agents' && <div><Agents sendAgentData={addTab} agents={agents}/></div>}
        {selectedView === 'toolkits' && <div><Toolkits env={env} sendToolkitData={addTab} toolkits={toolkits}/></div>}
      </div>

      {tabs.length <= 0 ? <div className={styles.main_workspace} style={selectedView === '' ? {width:'93.5vw',paddingLeft:'10px'} : {width:'80.5vw'}}>
        <div className={styles.empty_state}>
          <div>
            <div><Image width={264} height={144} src="/images/watermark.png" alt="empty-state"/></div>
            <div style={{width:'100%',display:'flex',justifyContent:'center',marginTop:'30px'}}>
              <button onClick={() => addTab({ id: -1, name: "new agent", contentType: "Create_Agent", internalId: createInternalId() })} className={styles.empty_state_button}>Create new agent</button>
            </div>
            {env !== 'PROD' && <div style={{width:'100%',display:'flex',justifyContent:'center',marginTop:'12px'}}>
              <button onClick={() => addTab({ id: -2, name: "new tool", contentType: "Add_Toolkit", internalId: createInternalId() })} className={styles.empty_state_button}>Add new tool</button>
            </div>}
            {agents && agents.length > 0 && <div style={{width:'100%',display:'flex',justifyContent:'center',marginTop:'12px'}}>
              <button onClick={getLastActive} className={styles.empty_state_button}>View last active agent</button>
            </div>}
          </div>
        </div>
      </div> : <div className={styles.main_workspace} style={selectedView === '' ? {width:'93.5vw',paddingLeft:'10px'} : {width:'80.5vw'}}>
        <div style={{display:'flex',alignItems:'center',justifyContent:'center'}}>
          <div className={styles.tabs} ref={tabContainerRef}>
            {tabs.map((tab, index) => (
              <div data-tab-id={index} key={index} className={`${styles.tab_box} ${selectedTab === index ? styles.tab_box_selected : ''}`} onClick={() => {selectTab(tab, index)}}>
                <div style={{display:'flex', order:'0'}}>
                  {(tab.contentType === 'Agents' || tab.contentType === 'Create_Agent') && <div className={styles.tab_active}><Image width={13} height={13} src="/images/agents_light.svg" alt="agent-icon"/></div>}
                  {(tab.contentType === 'ToolKits' || tab.contentType === 'Add_Toolkit') && <div className={styles.tab_active}><Image width={13} height={13} src="/images/tools_light.svg" alt="tools-icon"/></div>}
                  {tab.contentType === 'Settings' && <div className={styles.tab_active}><Image width={13} height={13} src="/images/settings.svg" alt="settings-icon"/></div>}
                  {tab.contentType === 'Marketplace' && <div className={styles.tab_active}><Image width={13} height={13} src="/images/marketplace.svg" alt="marketplace-icon"/></div>}
                  <div style={{marginLeft:'8px'}}><span className={styles.tab_text}>{tab.name}</span></div>
                </div>
<<<<<<< HEAD
                <div onClick={(e) => closeTab(e, index, tab.contentType, tab.contentType === 'Create_Agent' ? tab.internalId : 0)} className={styles.tab_active} style={{order:'1'}}><Image width={13} height={13} src="/images/close_light.svg" alt="close-icon"/></div>
=======
                <div onClick={(e) => closeTab(e, index, tab.contentType, ['Create_Agent', 'Toolkits', 'Add_Toolkit'].includes(tab.contentType) ? tab.internalId : 0)} className={styles.tab_active} style={{order:'1'}}><Image width={13} height={13} src="/images/close_light.svg" alt="close-icon"/></div>
>>>>>>> 875d1281
              </div>
            ))}
          </div>
        </div>
        <div className={styles.tab_detail} style={tabs.length > 0 ? {backgroundColor:'#2F2C40',overflowX:'hidden'} : {}}>
          <div style={{padding:'0 5px 5px 5px'}}>
            {tabs.map((tab, index) => (
              <div key={index}>
                {selectedTab === index && <div>
                  {tab.contentType === 'Agents' && <AgentWorkspace agentId={tab.id} selectedView={selectedView}/>}
                  {tab.contentType === 'Toolkits' && <ToolkitWorkspace internalId={tab.internalId || index} toolkitDetails={toolkitDetails}/>}
                  {tab.contentType === 'Settings' && <Settings organisationId={organisationId} />}
                  {tab.contentType === 'Marketplace' && <Market env={env} selectedView={selectedView}/>}
<<<<<<< HEAD
                  {tab.contentType === 'Create_Agent' && <AgentTemplatesList internalId={tab.internalId || tab.id} organisationId={organisationId} sendAgentData={addTab} selectedProjectId={selectedProjectId} fetchAgents={fetchAgents} toolkits={toolkits}/>}
=======
                  {tab.contentType === 'Add_Toolkit' && <AddTool internalId={tab.internalId || index}/>}
                  {tab.contentType === 'Create_Agent' && <AgentTemplatesList internalId={tab.internalId || index} organisationId={organisationId} sendAgentData={addTab} selectedProjectId={selectedProjectId} fetchAgents={fetchAgents} toolkits={toolkits}/>}
>>>>>>> 875d1281
                </div>}
              </div>
            ))}
          </div>
        </div>
      </div>}
    </div>
  </>
  );
}<|MERGE_RESOLUTION|>--- conflicted
+++ resolved
@@ -10,14 +10,11 @@
 import {getAgents, getToolKit, getLastActiveAgent, sendTwitterCreds} from "@/pages/api/DashboardService";
 import Market from "../Content/Marketplace/Market";
 import AgentTemplatesList from '../Content/Agents/AgentTemplatesList';
-<<<<<<< HEAD
-=======
 import { useRouter } from 'next/router';
 import querystring from 'querystring';
 import { userInfo } from 'os';
 import { parse } from 'path';
 import AddTool from "@/pages/Content/Toolkits/AddTool";
->>>>>>> 875d1281
 import {createInternalId, removeInternalId} from "@/utils/utils";
 
 export default function Content({env, selectedView, selectedProjectId, organisationId}) {
@@ -89,26 +86,17 @@
 
     if(contentType === 'Create_Agent') {
       removeInternalId(internalId);
-<<<<<<< HEAD
-    }
-
-    if(contentType === 'Marketplace') {
-=======
     } else if(contentType === 'Add_Toolkit') {
       console.log(localStorage.getItem('tool_github_' + String(internalId)))
       localStorage.removeItem('tool_github_' + String(internalId));
     } else if(contentType === 'Marketplace') {
->>>>>>> 875d1281
       localStorage.removeItem('marketplace_tab');
       localStorage.removeItem('market_item_clicked');
       localStorage.removeItem('market_detail_type');
       localStorage.removeItem('market_item');
-<<<<<<< HEAD
-=======
     } else if(contentType === 'Toolkits') {
       localStorage.removeItem('toolkit_tab_' + String(internalId));
       localStorage.removeItem('api_configs_' + String(internalId));
->>>>>>> 875d1281
     }
 
     setTabs(updatedTabs);
@@ -191,11 +179,7 @@
       const newAgentTabIndex = tabs.findIndex(
         (tab) => tab.id === eventData.id && tab.name === eventData.name && tab.contentType === eventData.contentType
       );
-<<<<<<< HEAD
-      cancelTab(newAgentTabIndex, eventData.contentType, eventData.contentType === 'Create_Agent' ? eventData.internalId : 0);
-=======
       cancelTab(newAgentTabIndex, eventData.contentType, ['Create_Agent', 'Toolkits', 'Add_Toolkit'].includes(eventData.contentType) ? eventData.internalId : 0);
->>>>>>> 875d1281
     };
 
     EventBus.on('openNewTab', openNewTab);
@@ -254,11 +238,7 @@
                   {tab.contentType === 'Marketplace' && <div className={styles.tab_active}><Image width={13} height={13} src="/images/marketplace.svg" alt="marketplace-icon"/></div>}
                   <div style={{marginLeft:'8px'}}><span className={styles.tab_text}>{tab.name}</span></div>
                 </div>
-<<<<<<< HEAD
-                <div onClick={(e) => closeTab(e, index, tab.contentType, tab.contentType === 'Create_Agent' ? tab.internalId : 0)} className={styles.tab_active} style={{order:'1'}}><Image width={13} height={13} src="/images/close_light.svg" alt="close-icon"/></div>
-=======
                 <div onClick={(e) => closeTab(e, index, tab.contentType, ['Create_Agent', 'Toolkits', 'Add_Toolkit'].includes(tab.contentType) ? tab.internalId : 0)} className={styles.tab_active} style={{order:'1'}}><Image width={13} height={13} src="/images/close_light.svg" alt="close-icon"/></div>
->>>>>>> 875d1281
               </div>
             ))}
           </div>
@@ -272,12 +252,8 @@
                   {tab.contentType === 'Toolkits' && <ToolkitWorkspace internalId={tab.internalId || index} toolkitDetails={toolkitDetails}/>}
                   {tab.contentType === 'Settings' && <Settings organisationId={organisationId} />}
                   {tab.contentType === 'Marketplace' && <Market env={env} selectedView={selectedView}/>}
-<<<<<<< HEAD
-                  {tab.contentType === 'Create_Agent' && <AgentTemplatesList internalId={tab.internalId || tab.id} organisationId={organisationId} sendAgentData={addTab} selectedProjectId={selectedProjectId} fetchAgents={fetchAgents} toolkits={toolkits}/>}
-=======
                   {tab.contentType === 'Add_Toolkit' && <AddTool internalId={tab.internalId || index}/>}
                   {tab.contentType === 'Create_Agent' && <AgentTemplatesList internalId={tab.internalId || index} organisationId={organisationId} sendAgentData={addTab} selectedProjectId={selectedProjectId} fetchAgents={fetchAgents} toolkits={toolkits}/>}
->>>>>>> 875d1281
                 </div>}
               </div>
             ))}
