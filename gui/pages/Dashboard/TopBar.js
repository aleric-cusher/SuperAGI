--- conflicted
+++ resolved
@@ -34,10 +34,6 @@
         <div style={{ marginTop: '-2px' }}><Image width={14} height={14} src="/images/widgets.svg" alt="widgets-icon" /></div>
         <div className={styles.top_bar_font} onClick={handleMarketplaceClick}><p>Marketplace</p>
         </div>
-<<<<<<< HEAD
-        
-=======
->>>>>>> 34671e8b
         </div>
       </div>
       <div className={styles.top_right}>
