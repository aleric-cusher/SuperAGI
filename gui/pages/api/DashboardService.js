--- conflicted
+++ resolved
@@ -103,13 +103,10 @@
 export const fetchAgentTemplateList = () => {
   return api.get('/agent_templates/list?template_source=marketplace');
 };
-<<<<<<< HEAD
-=======
 
 export const fetchAgentTemplateDetails = (templateId) => {
   return api.get(`/agent_templates/get/${templateId}`);
 };
->>>>>>> 694b3af6
 
 export const getToolConfig = (toolKitName) => {
   return api.get(`/tool_configs/get/toolkit/${toolKitName}`);
@@ -123,13 +120,8 @@
   return api.get('/agent_templates/list?template_source=local');
 };
 
-<<<<<<< HEAD
 export const saveAgentAsTemplate = (executionId) => {
   return api.post(`/agent_templates/save_agent_as_template/agent_execution_id/${executionId}`);
-=======
-export const saveAgentAsTemplate = (agentId) => {
-  return api.post(`/agent_templates/save_agent_as_template/${agentId}`);
->>>>>>> 694b3af6
 };
 
 export const fetchAgentTemplateConfig = (templateId) => {
@@ -179,24 +171,18 @@
 export const fetchToolTemplateOverview = (toolTemplateName) => {
   return api.get(`/toolkits/marketplace/readme/${toolTemplateName}`);
 };
-<<<<<<< HEAD
 
 export const updateMarketplaceToolTemplate = (templateName) => {
   return api.put(`/toolkits/update/${templateName}`);
 };
-=======
->>>>>>> 694b3af6
 
 export const installToolkitTemplate = (templateName) => {
   return api.get(`/toolkits/get/install/${templateName}`);
 };
-<<<<<<< HEAD
 
 export const checkToolkitUpdate = (templateName) => {
   return api.get(`/toolkits/check_update/${templateName}`);
 };
-=======
->>>>>>> 694b3af6
 
 export const getExecutionDetails = (executionId, agentId) => {
   return api.get(`/agent_executions_configs/details/agent/${agentId}/agent_execution/${executionId}`);
@@ -246,13 +232,10 @@
   return api.get(`organisations/llm_models`);
 };
 
-<<<<<<< HEAD
 export const getAgentWorkflows = () => {
   return api.get(`organisations/agent_workflows`);
 };
 
-=======
->>>>>>> 694b3af6
 export const fetchVectorDBList = () => {
   return api.get(`/vector_dbs/get/list`);
 };
