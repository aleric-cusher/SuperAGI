--- conflicted
+++ resolved
@@ -185,161 +185,6 @@
         logger.info(organisation)
         register_toolkits(session, organisation)
 
-<<<<<<< HEAD
-=======
-    def build_single_step_agent():
-        agent_workflow = session.query(AgentWorkflow).filter(AgentWorkflow.name == "Goal Based Agent").first()
-
-        if agent_workflow is None:
-            agent_workflow = AgentWorkflow(name="Goal Based Agent", description="Goal based agent")
-            session.add(agent_workflow)
-            session.commit()
-
-        # step will have a prompt
-        # output of step is either tasks or set commands
-        first_step = session.query(AgentWorkflowStep).filter(AgentWorkflowStep.unique_id == "gb1").first()
-        output = AgentPromptBuilder.get_super_agi_single_prompt()
-        if first_step is None:
-            first_step = AgentWorkflowStep(unique_id="gb1",
-                                           prompt=output["prompt"], variables=str(output["variables"]),
-                                           agent_workflow_id=agent_workflow.id, output_type="tools",
-                                           step_type="TRIGGER",
-                                           history_enabled=True,
-                                           completion_prompt="Determine which next tool to use,and respond with only valid JSON conforming to the above schema")
-            session.add(first_step)
-            session.commit()
-        else:
-            first_step.prompt = output["prompt"]
-            first_step.variables = str(output["variables"])
-            first_step.output_type = "tools"
-            first_step.completion_prompt = "Determine which next tool to use,and respond with only valid JSON conforming to the above schema"
-            session.commit()
-        first_step.next_step_id = first_step.id
-        session.commit()
-
-    def build_task_based_agents():
-        agent_workflow = session.query(AgentWorkflow).filter(AgentWorkflow.name == "Task Queue Agent With Seed").first()
-        if agent_workflow is None:
-            agent_workflow = AgentWorkflow(name="Task Queue Agent With Seed", description="Task queue based agent")
-            session.add(agent_workflow)
-            session.commit()
-
-        output = AgentPromptBuilder.start_task_based()
-
-        workflow_step1 = session.query(AgentWorkflowStep).filter(AgentWorkflowStep.unique_id == "tb1").first()
-        if workflow_step1 is None:
-            workflow_step1 = AgentWorkflowStep(unique_id="tb1",
-                                               prompt=output["prompt"], variables=str(output["variables"]),
-                                               step_type="TRIGGER",
-                                               agent_workflow_id=agent_workflow.id, next_step_id=-1,
-                                               output_type="tasks")
-            session.add(workflow_step1)
-        else:
-            workflow_step1.prompt = output["prompt"]
-            workflow_step1.variables = str(output["variables"])
-            workflow_step1.output_type = "tasks"
-            session.commit()
-
-        workflow_step2 = session.query(AgentWorkflowStep).filter(AgentWorkflowStep.unique_id == "tb2").first()
-        output = AgentPromptBuilder.create_tasks()
-        if workflow_step2 is None:
-            workflow_step2 = AgentWorkflowStep(unique_id="tb2",
-                                               prompt=output["prompt"], variables=str(output["variables"]),
-                                               step_type="NORMAL",
-                                               agent_workflow_id=agent_workflow.id, next_step_id=-1,
-                                               output_type="tasks")
-            session.add(workflow_step2)
-        else:
-            workflow_step2.prompt = output["prompt"]
-            workflow_step2.variables = str(output["variables"])
-            workflow_step2.output_type = "tasks"
-            session.commit()
-
-        workflow_step3 = session.query(AgentWorkflowStep).filter(AgentWorkflowStep.unique_id == "tb3").first()
-
-        output = AgentPromptBuilder.analyse_task()
-        if workflow_step3 is None:
-            workflow_step3 = AgentWorkflowStep(unique_id="tb3",
-                                               prompt=output["prompt"], variables=str(output["variables"]),
-                                               step_type="NORMAL",
-                                               agent_workflow_id=agent_workflow.id, next_step_id=-1,
-                                               output_type="tools")
-
-            session.add(workflow_step3)
-        else:
-            workflow_step3.prompt = output["prompt"]
-            workflow_step3.variables = str(output["variables"])
-            workflow_step3.output_type = "tools"
-            session.commit()
-
-        workflow_step4 = session.query(AgentWorkflowStep).filter(AgentWorkflowStep.unique_id == "tb4").first()
-        output = AgentPromptBuilder.prioritize_tasks()
-        if workflow_step4 is None:
-            workflow_step4 = AgentWorkflowStep(unique_id="tb4",
-                                               prompt=output["prompt"], variables=str(output["variables"]),
-                                               step_type="NORMAL",
-                                               agent_workflow_id=agent_workflow.id, next_step_id=-1,
-                                               output_type="replace_tasks")
-
-            session.add(workflow_step4)
-        else:
-            workflow_step4.prompt = output["prompt"]
-            workflow_step4.variables = str(output["variables"])
-            workflow_step4.output_type = "replace_tasks"
-            session.commit()
-        session.commit()
-        workflow_step1.next_step_id = workflow_step3.id
-        workflow_step3.next_step_id = workflow_step2.id
-        workflow_step2.next_step_id = workflow_step4.id
-        workflow_step4.next_step_id = workflow_step3.id
-        session.commit()
-
-    def build_action_based_agents():
-        agent_workflow = session.query(AgentWorkflow).filter(AgentWorkflow.name == "Fixed Task Queue").first()
-        if agent_workflow is None:
-            agent_workflow = AgentWorkflow(name="Fixed Task Queue", description="Fixed Task Queue")
-            session.add(agent_workflow)
-            session.commit()
-
-        output = AgentPromptBuilder.start_task_based()
-
-        workflow_step1 = session.query(AgentWorkflowStep).filter(AgentWorkflowStep.unique_id == "ab1").first()
-        if workflow_step1 is None:
-            workflow_step1 = AgentWorkflowStep(unique_id="ab1",
-                                               prompt=output["prompt"], variables=str(output["variables"]),
-                                               step_type="TRIGGER",
-                                               agent_workflow_id=agent_workflow.id, next_step_id=-1,
-                                               output_type="tasks")
-            session.add(workflow_step1)
-        else:
-            workflow_step1.prompt = output["prompt"]
-            workflow_step1.variables = str(output["variables"])
-            workflow_step1.output_type = "tasks"
-            workflow_step1.agent_workflow_id = agent_workflow.id
-            session.commit()
-
-        workflow_step2 = session.query(AgentWorkflowStep).filter(AgentWorkflowStep.unique_id == "ab2").first()
-        output = AgentPromptBuilder.analyse_task()
-        if workflow_step2 is None:
-            workflow_step2 = AgentWorkflowStep(unique_id="ab2",
-                                               prompt=output["prompt"], variables=str(output["variables"]),
-                                               step_type="NORMAL",
-                                               agent_workflow_id=agent_workflow.id, next_step_id=-1,
-                                               output_type="tools")
-            session.add(workflow_step2)
-        else:
-            workflow_step2.prompt = output["prompt"]
-            workflow_step2.variables = str(output["variables"])
-            workflow_step2.output_type = "tools"
-            workflow_step2.agent_workflow_id = agent_workflow.id
-            session.commit()
-
-        session.commit()
-        workflow_step1.next_step_id = workflow_step2.id
-        workflow_step2.next_step_id = workflow_step2.id
-        session.commit()
->>>>>>> 42c38299
-
     def register_toolkit_for_all_organisation():
         organizations = session.query(Organisation).all()
         for organization in organizations:
