# agent has a master prompt
# agent executes the master prompt along with long term memory
# agent can run the task queue as well with long term memory
from __future__ import annotations

import time
from typing import Any, Dict
from typing import Tuple

from halo import Halo
from pydantic import ValidationError
from pydantic.types import List
from sqlalchemy import desc, asc
from sqlalchemy.exc import SQLAlchemyError
from sqlalchemy.orm import sessionmaker

from superagi.agent.agent_prompt_builder import AgentPromptBuilder
from superagi.agent.output_parser import BaseOutputParser, AgentOutputParser
from superagi.agent.task_queue import TaskQueue
from superagi.helper.token_counter import TokenCounter
from superagi.llms.base_llm import BaseLlm
from superagi.models.agent_config import AgentConfiguration
from superagi.models.agent_execution import AgentExecution
# from superagi.models.types.agent_with_config import AgentWithConfig
from superagi.models.agent_execution_feed import AgentExecutionFeed
<<<<<<< HEAD
from superagi.models.agent_execution_permission import AgentExecutionPermission
from superagi.models.agent_template_step import AgentTemplateStep
=======
from superagi.models.agent_workflow_step import AgentWorkflowStep
>>>>>>> a479e06a
from superagi.models.db import connect_db
from superagi.tools.base_tool import BaseTool
from superagi.types.common import BaseMessage, HumanMessage, AIMessage, SystemMessage
from superagi.vector_store.base import VectorStore
from superagi.models.agent import Agent
from superagi.models.resource import Resource
from superagi.config.config import get_config
import os

FINISH = "finish"
WRITE_FILE = "Write File"
FILE = "FILE"
S3 = "S3"
# print("\033[91m\033[1m"
#         + "\nA bit about me...."
#         + "\033[0m\033[0m")


engine = connect_db()
Session = sessionmaker(bind=engine)
session = Session()


class SuperAgi:
    def __init__(self,
                 ai_name: str,
                 ai_role: str,
                 llm: BaseLlm,
                 memory: VectorStore,
                 tools: List[BaseTool],
                 agent_config: Any,
                 output_parser: BaseOutputParser = AgentOutputParser(),
                 ):
        self.ai_name = ai_name
        self.ai_role = ai_role
        self.full_message_history: List[BaseMessage] = []
        self.llm = llm
        self.memory = memory
        self.output_parser = output_parser
        self.tools = tools
        self.agent_config = agent_config
        # Init Log
        # print("\033[92m\033[1m" + "\nWelcome to SuperAGI - The future of AGI" + "\033[0m\033[0m")

    @classmethod
    def from_llm_and_tools(
            cls,
            ai_name: str,
            ai_role: str,
            memory: VectorStore,
            tools: List[BaseTool],
            llm: BaseLlm
    ) -> SuperAgi:
        return cls(
            ai_name=ai_name,
            ai_role=ai_role,
            llm=llm,
            memory=memory,
            output_parser=AgentOutputParser(),
            tools=tools
        )

    def fetch_agent_feeds(self, session, agent_execution_id, agent_id):
        memory_window = session.query(AgentConfiguration).filter(
            AgentConfiguration.key == "memory_window",
            AgentConfiguration.agent_id == agent_id
        ).order_by(desc(AgentConfiguration.updated_at)).first().value

        agent_feeds = session.query(AgentExecutionFeed.role, AgentExecutionFeed.feed) \
            .filter(AgentExecutionFeed.agent_execution_id == agent_execution_id) \
            .order_by(asc(AgentExecutionFeed.created_at)) \
            .limit(memory_window) \
            .all()
        return agent_feeds

    def split_history(self, history: List, pending_token_limit: int) -> Tuple[List[BaseMessage], List[BaseMessage]]:
        hist_token_count = 0
        i = len(history)
        for message in reversed(history):
            token_count = TokenCounter.count_message_tokens([{"role": message["role"], "content": message["content"]}],
                                                            self.llm.get_model())
            hist_token_count += token_count
            if hist_token_count > pending_token_limit:
                return history[:i], history[i:]
            i -= 1
        return [], history

<<<<<<< HEAD
    def execute(self, template_step: AgentTemplateStep):
=======

    def execute(self, workflow_step: AgentWorkflowStep):
>>>>>>> a479e06a
        session = Session()
        agent_execution_id = self.agent_config["agent_execution_id"]
        task_queue = TaskQueue(str(agent_execution_id))

<<<<<<< HEAD
        token_limit = TokenCounter.token_limit(self.llm.get_model())
        agent_feeds = self.fetch_agent_feeds(session, self.agent_config["agent_execution_id"],
                                             self.agent_config["agent_id"])
=======
        token_limit = TokenCounter.token_limit()
        agent_feeds = self.fetch_agent_feeds(session, self.agent_config["agent_execution_id"], self.agent_config["agent_id"])
>>>>>>> a479e06a
        current_calls = 0
        if len(agent_feeds) <= 0:
            task_queue.clear_tasks()
        messages = []
        max_token_limit = 600
        # adding history to the messages
<<<<<<< HEAD
        if template_step.history_enabled:
            prompt = self.build_agent_prompt(template_step.prompt, task_queue=task_queue,
                                             max_token_limit=max_token_limit)
=======
        if workflow_step.history_enabled:
            prompt = self.build_agent_prompt(workflow_step.prompt, task_queue=task_queue, max_token_limit=max_token_limit)
>>>>>>> a479e06a
            messages.append({"role": "system", "content": prompt})
            messages.append({"role": "system", "content": f"The current time and date is {time.strftime('%c')}"})
            base_token_limit = TokenCounter.count_message_tokens(messages, self.llm.get_model())
            full_message_history = [{'role': role, 'content': feed} for role, feed in agent_feeds]
            past_messages, current_messages = self.split_history(full_message_history,
                                                                 token_limit - base_token_limit - max_token_limit)
            for history in current_messages:
                messages.append({"role": history["role"], "content": history["content"]})
            messages.append({"role": "user", "content": workflow_step.completion_prompt})
        else:
<<<<<<< HEAD
            prompt = self.build_agent_prompt(template_step.prompt, task_queue=task_queue,
                                             max_token_limit=max_token_limit)
=======
            prompt = self.build_agent_prompt(workflow_step.prompt, task_queue=task_queue, max_token_limit=max_token_limit)
>>>>>>> a479e06a
            messages.append({"role": "system", "content": prompt})
            # agent_execution_feed = AgentExecutionFeed(agent_execution_id=self.agent_config["agent_execution_id"],
            #                                           agent_id=self.agent_config["agent_id"], feed=template_step.prompt,
            #                                           role="user")

        print(prompt)
        if len(agent_feeds) <= 0:
            for message in messages:
                agent_execution_feed = AgentExecutionFeed(agent_execution_id=self.agent_config["agent_execution_id"],
                                                          agent_id=self.agent_config["agent_id"],
                                                          feed=message["content"],
                                                          role=message["role"])
                session.add(agent_execution_feed)
                session.commit()

        current_tokens = TokenCounter.count_message_tokens(messages, self.llm.get_model())
        response = self.llm.chat_completion(messages, token_limit - current_tokens)
        current_calls = current_calls + 1
        total_tokens = current_tokens + TokenCounter.count_message_tokens(response, self.llm.get_model())
        self.update_agent_execution_tokens(current_calls, total_tokens)

        if response['content'] is None:
            raise RuntimeError(f"Failed to get response from llm")
        assistant_reply = response['content']

        final_response = {"result": "PENDING", "retry": False}

        if workflow_step.output_type == "tools":
            agent_execution_feed = AgentExecutionFeed(agent_execution_id=self.agent_config["agent_execution_id"],
                                                      agent_id=self.agent_config["agent_id"], feed=assistant_reply,
                                                      role="assistant")
            session.add(agent_execution_feed)
            session.commit()

            action = self.output_parser.parse(assistant_reply)
            tools = {t.name: t for t in self.tools}

            excluded_tools = [FINISH, '', None]

            # get the last agent execution permission for this agent execution
            if self.agent_config["permission_type"].upper() == "RESTRICTED" and action.name not in excluded_tools and \
                    tools[action.name].permission_required:
                new_agent_execution_permission = AgentExecutionPermission(
                    agent_execution_id=self.agent_config["agent_execution_id"],
                    agent_id=self.agent_config["agent_id"],
                    tool_name=action.name,
                    assistant_reply=assistant_reply)

                session.add(new_agent_execution_permission)
                session.commit()
                agent_execution = session.query(AgentExecution).filter(
                    AgentExecution.id == self.agent_config["agent_execution_id"]).first()
                agent_execution.permission_id = new_agent_execution_permission.id
                session.commit()
                return {"result": "WAITING_FOR_PERMISSION"}

            tool_response = self.handle_tool_response(assistant_reply)
            agent_execution_feed = AgentExecutionFeed(agent_execution_id=self.agent_config["agent_execution_id"],
                                                      agent_id=self.agent_config["agent_id"],
                                                      feed=tool_response["result"],
                                                      role="system"
                                                      )
            session.add(agent_execution_feed)
            final_response = tool_response
            final_response["pending_task_count"] = len(task_queue.get_tasks())
        elif workflow_step.output_type == "replace_tasks":
            tasks = eval(assistant_reply)
            task_queue.clear_tasks()
            for task in reversed(tasks):
                task_queue.add_task(task)
            if len(tasks) > 0:
                print("Tasks reprioritized in order: " + str(tasks))
            current_tasks = task_queue.get_tasks()
            if len(current_tasks) == 0:
                final_response = {"result": "COMPLETE", "pending_task_count": 0}
            else:
                final_response = {"result": "PENDING", "pending_task_count": len(current_tasks)}
        elif workflow_step.output_type == "tasks":
            tasks = eval(assistant_reply)
            for task in reversed(tasks):
                task_queue.add_task(task)
            if len(tasks) > 0:
                print("Adding task to queue: " + str(tasks))
            for task in tasks:
                agent_execution_feed = AgentExecutionFeed(agent_execution_id=self.agent_config["agent_execution_id"],
                                                          agent_id=self.agent_config["agent_id"],
                                                          feed="New Task Added: " + task,
                                                          role="system")
                session.add(agent_execution_feed)
            current_tasks = task_queue.get_tasks()
            if len(current_tasks) == 0:
                final_response = {"result": "COMPLETE", "pending_task_count": 0}
            else:
                final_response = {"result": "PENDING", "pending_task_count": len(current_tasks)}

        if workflow_step.output_type == "tools" and final_response["retry"] == False:
            task_queue.complete_task(final_response["result"])
            current_tasks = task_queue.get_tasks()
            if len(current_tasks) > 0 and final_response["result"] == "COMPLETE":
                final_response["result"] = "PENDING"
        session.commit()

        print("Iteration completed moving to next iteration!")
        session.close()
        return final_response

    def handle_tool_response(self, assistant_reply):
        action = self.output_parser.parse(assistant_reply)
        tools = {t.name: t for t in self.tools}

        if action.name == FINISH or action.name == "":
            print("\nTask Finished :) \n")
            output = {"result": "COMPLETE", "retry": False}
            return output
        if action.name in tools:
            tool = tools[action.name]
            try:
                observation = tool.execute(action.args)
                print("Tool Observation : ")
                print(observation)

            except ValidationError as e:
                observation = (
                    f"Validation Error in args: {str(e)}, args: {action.args}"
                )
            except Exception as e:
                observation = (
                    f"Error1: {str(e)}, {type(e).__name__}, args: {action.args}"
                )
            result = f"Tool {tool.name} returned: {observation}"
            output = {"result": result, "retry": False}
        elif action.name == "ERROR":
            result = f"Error2: {action.args}. "
            output = {"result": result, "retry": False}
        else:
            result = (
                f"Unknown tool '{action.name}'. "
                f"Please refer to the 'TOOLS' list for available "
                f"tools and only respond in the specified JSON format."
            )
            output = {"result": result, "retry": True}

        print("Tool Response : " + str(output) + "\n")
        return output

    def update_agent_execution_tokens(self, current_calls, total_tokens):
        agent_execution = session.query(AgentExecution).filter(
            AgentExecution.id == self.agent_config["agent_execution_id"]).first()
        agent_execution.num_of_calls += current_calls
        agent_execution.num_of_tokens += total_tokens
        session.commit()

    def build_agent_prompt(self, prompt: str, task_queue: TaskQueue, max_token_limit: int):
        pending_tasks = task_queue.get_tasks()
        completed_tasks = task_queue.get_completed_tasks()
        add_finish_tool = True
        if len(pending_tasks) > 0 or len(completed_tasks) > 0:
            add_finish_tool = False
        prompt = AgentPromptBuilder.replace_main_variables(prompt, self.agent_config["goal"],
                                                           self.agent_config["constraints"], self.tools,
                                                           add_finish_tool)
        response = task_queue.get_last_task_details()

        last_task = ""
        last_task_result = ""
        # pending_tasks = []
        # current_task = ""
        if response is not None:
            last_task = response["task"]
            last_task_result = response["response"]
        current_task = task_queue.get_first_task() or ""
        token_limit = TokenCounter.token_limit() - max_token_limit
        prompt = AgentPromptBuilder.replace_task_based_variables(prompt, current_task, last_task, last_task_result,
                                                                 pending_tasks, completed_tasks, token_limit)
        return prompt<|MERGE_RESOLUTION|>--- conflicted
+++ resolved
@@ -23,12 +23,8 @@
 from superagi.models.agent_execution import AgentExecution
 # from superagi.models.types.agent_with_config import AgentWithConfig
 from superagi.models.agent_execution_feed import AgentExecutionFeed
-<<<<<<< HEAD
 from superagi.models.agent_execution_permission import AgentExecutionPermission
-from superagi.models.agent_template_step import AgentTemplateStep
-=======
 from superagi.models.agent_workflow_step import AgentWorkflowStep
->>>>>>> a479e06a
 from superagi.models.db import connect_db
 from superagi.tools.base_tool import BaseTool
 from superagi.types.common import BaseMessage, HumanMessage, AIMessage, SystemMessage
@@ -116,38 +112,23 @@
             i -= 1
         return [], history
 
-<<<<<<< HEAD
-    def execute(self, template_step: AgentTemplateStep):
-=======
-
     def execute(self, workflow_step: AgentWorkflowStep):
->>>>>>> a479e06a
         session = Session()
         agent_execution_id = self.agent_config["agent_execution_id"]
         task_queue = TaskQueue(str(agent_execution_id))
 
-<<<<<<< HEAD
-        token_limit = TokenCounter.token_limit(self.llm.get_model())
+        token_limit = TokenCounter.token_limit()
         agent_feeds = self.fetch_agent_feeds(session, self.agent_config["agent_execution_id"],
                                              self.agent_config["agent_id"])
-=======
-        token_limit = TokenCounter.token_limit()
-        agent_feeds = self.fetch_agent_feeds(session, self.agent_config["agent_execution_id"], self.agent_config["agent_id"])
->>>>>>> a479e06a
         current_calls = 0
         if len(agent_feeds) <= 0:
             task_queue.clear_tasks()
         messages = []
         max_token_limit = 600
         # adding history to the messages
-<<<<<<< HEAD
-        if template_step.history_enabled:
-            prompt = self.build_agent_prompt(template_step.prompt, task_queue=task_queue,
+        if workflow_step.history_enabled:
+            prompt = self.build_agent_prompt(workflow_step.prompt, task_queue=task_queue,
                                              max_token_limit=max_token_limit)
-=======
-        if workflow_step.history_enabled:
-            prompt = self.build_agent_prompt(workflow_step.prompt, task_queue=task_queue, max_token_limit=max_token_limit)
->>>>>>> a479e06a
             messages.append({"role": "system", "content": prompt})
             messages.append({"role": "system", "content": f"The current time and date is {time.strftime('%c')}"})
             base_token_limit = TokenCounter.count_message_tokens(messages, self.llm.get_model())
@@ -158,12 +139,8 @@
                 messages.append({"role": history["role"], "content": history["content"]})
             messages.append({"role": "user", "content": workflow_step.completion_prompt})
         else:
-<<<<<<< HEAD
-            prompt = self.build_agent_prompt(template_step.prompt, task_queue=task_queue,
+            prompt = self.build_agent_prompt(workflow_step.prompt, task_queue=task_queue,
                                              max_token_limit=max_token_limit)
-=======
-            prompt = self.build_agent_prompt(workflow_step.prompt, task_queue=task_queue, max_token_limit=max_token_limit)
->>>>>>> a479e06a
             messages.append({"role": "system", "content": prompt})
             # agent_execution_feed = AgentExecutionFeed(agent_execution_id=self.agent_config["agent_execution_id"],
             #                                           agent_id=self.agent_config["agent_id"], feed=template_step.prompt,
