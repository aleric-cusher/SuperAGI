--- conflicted
+++ resolved
@@ -75,12 +75,9 @@
                                                Toolkit.name == toolkit_name).first()
     toolkit.tools = db.session.query(Tool).filter(Tool.toolkit_id == toolkit.id).all()
     toolkit.configs = db.session.query(ToolConfig).filter(ToolConfig.toolkit_id == toolkit.id).all()
-<<<<<<< HEAD
     for tool_configs in toolkit.configs:
         if is_encrypted(tool_configs.value):
             tool_configs.value = decrypt_data(tool_configs.value)
-=======
->>>>>>> 694b3af6
     return toolkit
 
 
@@ -153,13 +150,8 @@
     toolkit = Toolkit.fetch_marketplace_detail(search_str="details",
                                                toolkit_name=toolkit_name)
     db_toolkit = Toolkit.add_or_update(session=db.session, name=toolkit['name'], description=toolkit['description'],
-<<<<<<< HEAD
                                        tool_code_link=toolkit['tool_code_link'], organisation_id=organisation.id,
                                        show_toolkit=toolkit['show_toolkit'])
-=======
-                          tool_code_link=toolkit['tool_code_link'], organisation_id=organisation.id,
-                          show_toolkit=toolkit['show_toolkit'])
->>>>>>> 694b3af6
     for tool in toolkit['tools']:
         Tool.add_or_update(session=db.session, tool_name=tool['name'], description=tool['description'],
                            folder_name=tool['folder_name'], class_name=tool['class_name'], file_name=tool['file_name'],
