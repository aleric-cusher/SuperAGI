import importlib
from datetime import datetime, timedelta

from fastapi import HTTPException
from sqlalchemy.orm import sessionmaker

import superagi.worker
from superagi.agent.super_agi import SuperAgi
from superagi.config.config import get_config
from superagi.helper.encyption_helper import decrypt_data
from superagi.lib.logger import logger
from superagi.llms.openai import OpenAi
from superagi.models.agent import Agent
from superagi.models.agent_execution import AgentExecution
from superagi.models.agent_execution_feed import AgentExecutionFeed
from superagi.models.agent_execution_permission import AgentExecutionPermission
from superagi.models.agent_workflow_step import AgentWorkflowStep
from superagi.models.configuration import Configuration
from superagi.models.db import connect_db
from superagi.models.organisation import Organisation
from superagi.models.project import Project
from superagi.models.tool import Tool
from superagi.models.tool_config import ToolConfig
from superagi.tools.base_tool import BaseToolkitConfiguration
from superagi.resource_manager.manager import ResourceManager
from superagi.tools.thinking.tools import ThinkingTool
from superagi.tools.tool_response_query_manager import ToolResponseQueryManager
from superagi.vector_store.embedding.openai import OpenAiEmbedding
from superagi.vector_store.vector_factory import VectorFactory
import yaml
# from superagi.helper.tool_helper import get_tool_config_by_key

engine = connect_db()
Session = sessionmaker(bind=engine)


class DBToolkitConfiguration(BaseToolkitConfiguration):
    session: Session
    toolkit_id: int

    def __init__(self, session=None, toolkit_id=None):
        self.session = session
        self.toolkit_id = toolkit_id

    def get_tool_config(self, key: str):
        tool_config = self.session.query(ToolConfig).filter_by(key=key, toolkit_id=self.toolkit_id).first()
        if tool_config and tool_config.value:
            return tool_config.value
        return super().get_tool_config(key=key)

class AgentExecutor:
    @staticmethod
    def validate_filename(filename):
        """
        Validate the filename by removing the last three characters if the filename ends with ".py".

        Args:
            filename (str): The filename.

        Returns:
            str: The validated filename.
        """
        if filename.endswith(".py"):
            return filename[:-3]  # Remove the last three characters (i.e., ".py")
        return filename

    @staticmethod
    def create_object(tool,session):
        """
        Create an object of a agent usable tool dynamically.

        Args:
            tool (Tool) : Tool object from which agent tool would be made.

        Returns:
            object: The object of the agent usable tool.
        """
        file_name = AgentExecutor.validate_filename(filename=tool.file_name)

        tools_dir = get_config("TOOLS_DIR")
        if tools_dir is None:
            tools_dir = "superagi/tools"
        parsed_tools_dir = tools_dir.rstrip("/")
        module_name = ".".join(parsed_tools_dir.split("/") + [tool.folder_name, file_name])

        # module_name = f"superagi.tools.{folder_name}.{file_name}"

        # Load the module dynamically
        module = importlib.import_module(module_name)

        # Get the class from the loaded module
        obj_class = getattr(module, tool.class_name)

        # Create an instance of the class
        new_object = obj_class()
        new_object.toolkit_config = DBToolkitConfiguration(session=session, toolkit_id=tool.toolkit_id)
        return new_object

    @staticmethod
    def get_model_api_key_from_execution(agent_execution, session):
        """
        Get the model API key from the agent execution.

        Args:
            agent_execution (AgentExecution): The agent execution.
            session (Session): The database session.

        Returns:
            str: The model API key.
        """
        agent_id = agent_execution.agent_id
        agent = session.query(Agent).filter(Agent.id == agent_id).first()
        if not agent:
            raise HTTPException(status_code=404, detail="Agent not found")
        project = session.query(Project).filter(Project.id == agent.project_id).first()
        if not project:
            raise HTTPException(status_code=404, detail="Project not found")
        organisation = session.query(Organisation).filter(Organisation.id == project.organisation_id).first()
        if not organisation:
            raise HTTPException(status_code=404, detail="Organisation not found")
        config = session.query(Configuration).filter(Configuration.organisation_id == organisation.id,
                                                     Configuration.key == "model_api_key").first()
        if not config:
            raise HTTPException(status_code=404, detail="Configuration not found")
        model_api_key = decrypt_data(config.value)
        return model_api_key

    def execute_next_action(self, agent_execution_id):
        """
        Execute the next action of the agent execution.

        Args:
            agent_execution_id (int): The ID of the agent execution.

        Returns:
            None
        """
        global engine
        # try:
        engine.dispose()
        session = Session()
        agent_execution = session.query(AgentExecution).filter(AgentExecution.id == agent_execution_id).first()
        '''Avoiding running old agent executions'''
        if agent_execution.created_at < datetime.utcnow() - timedelta(days=1):
            return
        agent = session.query(Agent).filter(Agent.id == agent_execution.agent_id).first()
        # if agent_execution.status == "PAUSED" or agent_execution.status == "TERMINATED" or agent_execution == "COMPLETED":
        #     return
        if agent_execution.status != "RUNNING" and agent_execution.status != "WAITING_FOR_PERMISSION":
            return

        if not agent:
            return "Agent Not found"

        tools = [
            ThinkingTool()
        ]

        parsed_config = Agent.fetch_configuration(session, agent.id)
        max_iterations = (parsed_config["max_iterations"])
        total_calls = agent_execution.num_of_calls

        if max_iterations <= total_calls:
            db_agent_execution = session.query(AgentExecution).filter(AgentExecution.id == agent_execution_id).first()
            db_agent_execution.status = "ITERATION_LIMIT_EXCEEDED"
            session.commit()
            logger.info("ITERATION_LIMIT_CROSSED")
            return "ITERATION_LIMIT_CROSSED"

        parsed_config["agent_execution_id"] = agent_execution.id

        model_api_key = AgentExecutor.get_model_api_key_from_execution(agent_execution, session)

        try:
            if parsed_config["LTM_DB"] == "Pinecone":
                memory = VectorFactory.get_vector_storage("PineCone", "super-agent-index1",
                                                          OpenAiEmbedding(model_api_key))
            else:
                memory = VectorFactory.get_vector_storage("PineCone", "super-agent-index1",
                                                          OpenAiEmbedding(model_api_key))
        except:
            logger.info("Unable to setup the pinecone connection...")
            memory = None

        user_tools = session.query(Tool).filter(Tool.id.in_(parsed_config["tools"])).all()
        for tool in user_tools:
            tool = AgentExecutor.create_object(tool,session)
            tools.append(tool)

        print('////////////', model_api_key)
        resource_summary = self.generate_resource_summary(agent.id, session, model_api_key)
        resource_summary = resource_summary or parsed_config.get("resource_summary")
        tools = self.set_default_params_tools(tools, parsed_config, agent_execution.agent_id,
<<<<<<< HEAD
                                              model_api_key=model_api_key,
                                              resource_description=resource_summary)
=======
                                              model_api_key=model_api_key, session=session)

>>>>>>> b7fbc719

        spawned_agent = SuperAgi(ai_name=parsed_config["name"], ai_role=parsed_config["description"],
                                 llm=OpenAi(model=parsed_config["model"], api_key=model_api_key), tools=tools,
                                 memory=memory,
                                 agent_config=parsed_config)

        try:
            self.handle_wait_for_permission(agent_execution, spawned_agent, session)
        except ValueError:
            return

        agent_workflow_step = session.query(AgentWorkflowStep).filter(
            AgentWorkflowStep.id == agent_execution.current_step_id).first()
        response = spawned_agent.execute(agent_workflow_step)
        if "retry" in response and response["retry"]:
            response = spawned_agent.execute(agent_workflow_step)
        agent_execution.current_step_id = agent_workflow_step.next_step_id
        session.commit()
        if response["result"] == "COMPLETE":
            db_agent_execution = session.query(AgentExecution).filter(AgentExecution.id == agent_execution_id).first()
            db_agent_execution.status = "COMPLETED"
            session.commit()
        elif response["result"] == "WAITING_FOR_PERMISSION":
            db_agent_execution = session.query(AgentExecution).filter(AgentExecution.id == agent_execution_id).first()
            db_agent_execution.status = "WAITING_FOR_PERMISSION"
            db_agent_execution.permission_id = response.get("permission_id", None)
            session.commit()
        else:
            logger.info(f"Starting next job for agent execution id: {agent_execution_id}")
            superagi.worker.execute_agent.delay(agent_execution_id, datetime.now())

        session.close()
        engine.dispose()

<<<<<<< HEAD
    def set_default_params_tools(self, tools, parsed_config, agent_id, model_api_key, resource_description=None):
=======
    def set_default_params_tools(self, tools, parsed_config, agent_id, model_api_key, session):
>>>>>>> b7fbc719
        """
        Set the default parameters for the tools.

        Args:
            tools (list): The list of tools.
            parsed_config (dict): The parsed configuration.
            agent_id (int): The ID of the agent.
            model_api_key (str): The API key of the model.
            resource_description (str): The description of the resource.

        Returns:
            list: The list of tools with default parameters.
        """
        new_tools = []
        for tool in tools:
            if hasattr(tool, 'goals'):
                tool.goals = parsed_config["goal"]
            if hasattr(tool, 'instructions'):
                tool.instructions = parsed_config["instruction"]
            if hasattr(tool, 'llm') and (parsed_config["model"] == "gpt4" or parsed_config["model"] == "gpt-3.5-turbo"):
                tool.llm = OpenAi(model="gpt-3.5-turbo", api_key=model_api_key, temperature=0.3)
            elif hasattr(tool, 'llm'):
                tool.llm = OpenAi(model=parsed_config["model"], api_key=model_api_key, temperature=0.3)
            if hasattr(tool, 'image_llm'):
                tool.image_llm = OpenAi(model=parsed_config["model"], api_key=model_api_key)
            if hasattr(tool, 'agent_id'):
                tool.agent_id = agent_id
<<<<<<< HEAD
            if tool.name == "Query Resource" and resource_description:
                tool.description = resource_description
=======
            if hasattr(tool, 'resource_manager'):
                tool.resource_manager = ResourceManager(session=session, agent_id=agent_id)
            if hasattr(tool, 'tool_response_manager'):
                tool.tool_response_manager = ToolResponseQueryManager(session=session, agent_execution_id=parsed_config[
                    "agent_execution_id"])

>>>>>>> b7fbc719
            new_tools.append(tool)
        return tools

    def handle_wait_for_permission(self, agent_execution, spawned_agent, session):
        """
        Handles the wait for permission when the agent execution is waiting for permission.

        Args:
            agent_execution (AgentExecution): The agent execution.
            spawned_agent (SuperAgi): The spawned agent.
            session (Session): The database session object.

        Raises:
            ValueError: If the permission is still pending.
        """
        if agent_execution.status != "WAITING_FOR_PERMISSION":
            return
        agent_execution_permission = session.query(AgentExecutionPermission).filter(
            AgentExecutionPermission.id == agent_execution.permission_id).first()
        if agent_execution_permission.status == "PENDING":
            raise ValueError("Permission is still pending")
        if agent_execution_permission.status == "APPROVED":
            result = spawned_agent.handle_tool_response(agent_execution_permission.assistant_reply).get("result")
        else:
            result = f"User denied the permission to run the tool {agent_execution_permission.tool_name}" \
                     f"{' and has given the following feedback : ' + agent_execution_permission.user_feedback if agent_execution_permission.user_feedback else ''}"

        agent_execution_feed = AgentExecutionFeed(agent_execution_id=agent_execution_permission.agent_execution_id,
                                                  agent_id=agent_execution_permission.agent_id,
                                                  feed=result,
                                                  role="user"
                                                  )
        session.add(agent_execution_feed)
        agent_execution.status = "RUNNING"
        session.commit()

    def generate_resource_summary(self,agent_id: int, session: Session, openai_api_key: str):
        from superagi.models.resource import Resource
        from superagi.models.agent_config import AgentConfiguration
        resources = session.query(Resource).filter(Resource.agent_id == agent_id).all()
        if len(resources) == 0:
            return
        # get last resource from agent config
        last_resource = session.query(AgentConfiguration).filter(AgentConfiguration.agent_id == agent_id,
                                                                 AgentConfiguration.key == "last_resource").first()
        if last_resource is not None and last_resource.value == str(resources[-1].id):
            return
        texts = [resource.summary for resource in resources if resource.summary is not None]
        if len(texts) == 0:
            return
        from superagi.helper.llama_vector_store_helper import generate_summary_of_texts
        if len(texts) > 1:
            resource_summary = generate_summary_of_texts(texts, openai_api_key)
        else:
            resource_summary = texts[0]
        agent_resource_config = AgentConfiguration(agent_id=agent_id, key="resource_summary", value=resource_summary)
        agent_last_resource = AgentConfiguration(agent_id=agent_id, key="last_resource", value=str(resources[-1].id))
        session.add(agent_resource_config)
        session.add(agent_last_resource)
        session.commit()
        return resource_summary<|MERGE_RESOLUTION|>--- conflicted
+++ resolved
@@ -1,7 +1,7 @@
 import importlib
 from datetime import datetime, timedelta
-
 from fastapi import HTTPException
+
 from sqlalchemy.orm import sessionmaker
 
 import superagi.worker
@@ -191,13 +191,10 @@
         resource_summary = self.generate_resource_summary(agent.id, session, model_api_key)
         resource_summary = resource_summary or parsed_config.get("resource_summary")
         tools = self.set_default_params_tools(tools, parsed_config, agent_execution.agent_id,
-<<<<<<< HEAD
                                               model_api_key=model_api_key,
-                                              resource_description=resource_summary)
-=======
-                                              model_api_key=model_api_key, session=session)
-
->>>>>>> b7fbc719
+                                              resource_description=resource_summary,
+                                              session=session)
+
 
         spawned_agent = SuperAgi(ai_name=parsed_config["name"], ai_role=parsed_config["description"],
                                  llm=OpenAi(model=parsed_config["model"], api_key=model_api_key), tools=tools,
@@ -232,11 +229,8 @@
         session.close()
         engine.dispose()
 
-<<<<<<< HEAD
-    def set_default_params_tools(self, tools, parsed_config, agent_id, model_api_key, resource_description=None):
-=======
-    def set_default_params_tools(self, tools, parsed_config, agent_id, model_api_key, session):
->>>>>>> b7fbc719
+    def set_default_params_tools(self, tools, parsed_config, agent_id, model_api_key, session,
+                                 resource_description=None):
         """
         Set the default parameters for the tools.
 
@@ -264,17 +258,14 @@
                 tool.image_llm = OpenAi(model=parsed_config["model"], api_key=model_api_key)
             if hasattr(tool, 'agent_id'):
                 tool.agent_id = agent_id
-<<<<<<< HEAD
-            if tool.name == "Query Resource" and resource_description:
-                tool.description = resource_description
-=======
             if hasattr(tool, 'resource_manager'):
                 tool.resource_manager = ResourceManager(session=session, agent_id=agent_id)
             if hasattr(tool, 'tool_response_manager'):
                 tool.tool_response_manager = ToolResponseQueryManager(session=session, agent_execution_id=parsed_config[
                     "agent_execution_id"])
 
->>>>>>> b7fbc719
+            if tool.name == "Query Resource" and resource_description:
+                tool.description = resource_description
             new_tools.append(tool)
         return tools
 
