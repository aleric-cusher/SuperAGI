from datetime import datetime, timedelta

from sqlalchemy.orm import sessionmaker

import superagi.worker
from superagi.agent.agent_iteration_step_handler import AgentIterationStepHandler
from superagi.agent.agent_tool_step_handler import AgentToolStepHandler
from superagi.apm.event_handler import EventHandler
<<<<<<< HEAD
=======
from superagi.config.config import get_config
from superagi.helper.encyption_helper import decrypt_data, is_encrypted
>>>>>>> f59773a5
from superagi.lib.logger import logger
from superagi.llms.google_palm import GooglePalm
from superagi.llms.llm_model_factory import get_model
from superagi.models.agent import Agent
from superagi.models.agent_config import AgentConfiguration
from superagi.models.agent_execution import AgentExecution
from superagi.models.db import connect_db
from superagi.models.organisation import Organisation
from superagi.models.workflows.agent_workflow_step import AgentWorkflowStep
from superagi.types.model_source_types import ModelSourceType
from superagi.types.vector_store_types import VectorStoreType
from superagi.vector_store.embedding.openai import OpenAiEmbedding
from superagi.vector_store.vector_factory import VectorFactory

# from superagi.helper.tool_helper import get_tool_config_by_key

engine = connect_db()
Session = sessionmaker(bind=engine)


<<<<<<< HEAD
=======
class DBToolkitConfiguration(BaseToolkitConfiguration):
    session: Session
    toolkit_id: int

    def __init__(self, session=None, toolkit_id=None):
        self.session = session
        self.toolkit_id = toolkit_id

    def get_tool_config(self, key: str):
        tool_config = self.session.query(ToolConfig).filter_by(key=key, toolkit_id=self.toolkit_id).first()
        if tool_config and tool_config.value:
            if is_encrypted(tool_config.value):
                return decrypt_data(tool_config.value)
            else:
                return tool_config.value
        return super().get_tool_config(key=key)


>>>>>>> f59773a5
class AgentExecutor:

    def execute_next_step(self, agent_execution_id):
        global engine
        # try:
        engine.dispose()
        session = Session()
        try:
            agent_execution = session.query(AgentExecution).filter(AgentExecution.id == agent_execution_id).first()
            '''Avoiding running old agent executions'''
            if agent_execution.created_at < datetime.utcnow() - timedelta(days=1):
                logger.error("Older agent execution found, skipping execution")
                return

            agent = session.query(Agent).filter(Agent.id == agent_execution.agent_id).first()
            agent_config = Agent.fetch_configuration(session, agent.id)
            if agent.is_deleted or (
                    agent_execution.status != "RUNNING" and agent_execution.status != "WAITING_FOR_PERMISSION"):
                logger.error(f"Agent execution stopped. {agent.id}: {agent_execution.status}")
                return

            organisation = Agent.find_org_by_agent_id(session, agent_id=agent.id)
            if self._check_for_max_iterations(session, organisation.id, agent_config, agent_execution_id):
                logger.error(f"Agent execution stopped. Max iteration exceeded. {agent.id}: {agent_execution.status}")
                return

            model_api_key = AgentConfiguration.get_model_api_key(session, agent_execution.agent_id, agent_config["model"])
            model_llm_source = ModelSourceType.get_model_source_from_model(agent_config["model"]).value
            try:
                vector_store_type = VectorStoreType.get_vector_store_type(agent_config["LTM_DB"])
                memory = VectorFactory.get_vector_storage(vector_store_type, "super-agent-index1",
                                                          AgentExecutor.get_embedding(model_llm_source, model_api_key))
            except:
                logger.info("Unable to setup the pinecone connection...")
                memory = None

            agent_workflow_step = session.query(AgentWorkflowStep).filter(
                AgentWorkflowStep.id == agent_execution.current_agent_step_id).first()
            try:
                if agent_workflow_step.action_type == "TOOL":
                    tool_step_handler = AgentToolStepHandler(session,
                                                             llm=get_model(model=agent_config["model"], api_key=model_api_key)
                                                             , agent_id=agent.id, agent_execution_id=agent_execution_id,
                                                             memory=memory)
                    tool_step_handler.execute_step()
                elif agent_workflow_step.action_type == "ITERATION_WORKFLOW":
                    iteration_step_handler = AgentIterationStepHandler(session,
                                                                  llm=get_model(model=agent_config["model"],
                                                                                api_key=model_api_key)
                                                                       , agent_id=agent.id,
                                                                       agent_execution_id=agent_execution_id, memory=memory)
                    iteration_step_handler.execute_step()
            except Exception as e:
                logger.info("Exception in executing the step: {}".format(e))
                superagi.worker.execute_agent.apply_async((agent_execution_id, datetime.now()), countdown=15)
                return

            agent_execution = session.query(AgentExecution).filter(AgentExecution.id == agent_execution_id).first()
            if agent_execution.status == "COMPLETED" or agent_execution.status == "WAITING_FOR_PERMISSION":
                logger.info("Agent Execution is completed or waiting for permission")
                session.close()
                return
            superagi.worker.execute_agent.apply_async((agent_execution_id, datetime.now()), countdown=10)
            # superagi.worker.execute_agent.delay(agent_execution_id, datetime.now())
        finally:
            session.close()
            engine.dispose()

    @classmethod
    def get_embedding(cls, model_source, model_api_key):
        if "OpenAi" in model_source:
            return OpenAiEmbedding(api_key=model_api_key)
        if "Google" in model_source:
            return GooglePalm(api_key=model_api_key)
        return None

    def _check_for_max_iterations(self, session, organisation_id, agent_config, agent_execution_id):
        db_agent_execution = session.query(AgentExecution).filter(AgentExecution.id == agent_execution_id).first()
        if agent_config["max_iterations"] <= db_agent_execution.num_of_calls:
            db_agent_execution.status = "ITERATION_LIMIT_EXCEEDED"

            EventHandler(session=session).create_event('run_iteration_limit_crossed',
                                                       {'agent_execution_id': db_agent_execution.id,
                                                        'name': db_agent_execution.name,
                                                        'tokens_consumed': db_agent_execution.num_of_tokens,
                                                        "calls": db_agent_execution.num_of_calls},
                                                       db_agent_execution.agent_id, organisation_id)
            session.commit()
            logger.info("ITERATION_LIMIT_CROSSED")
            return True
        return False
<|MERGE_RESOLUTION|>--- conflicted
+++ resolved
@@ -6,11 +6,6 @@
 from superagi.agent.agent_iteration_step_handler import AgentIterationStepHandler
 from superagi.agent.agent_tool_step_handler import AgentToolStepHandler
 from superagi.apm.event_handler import EventHandler
-<<<<<<< HEAD
-=======
-from superagi.config.config import get_config
-from superagi.helper.encyption_helper import decrypt_data, is_encrypted
->>>>>>> f59773a5
 from superagi.lib.logger import logger
 from superagi.llms.google_palm import GooglePalm
 from superagi.llms.llm_model_factory import get_model
@@ -18,7 +13,6 @@
 from superagi.models.agent_config import AgentConfiguration
 from superagi.models.agent_execution import AgentExecution
 from superagi.models.db import connect_db
-from superagi.models.organisation import Organisation
 from superagi.models.workflows.agent_workflow_step import AgentWorkflowStep
 from superagi.types.model_source_types import ModelSourceType
 from superagi.types.vector_store_types import VectorStoreType
@@ -31,27 +25,6 @@
 Session = sessionmaker(bind=engine)
 
 
-<<<<<<< HEAD
-=======
-class DBToolkitConfiguration(BaseToolkitConfiguration):
-    session: Session
-    toolkit_id: int
-
-    def __init__(self, session=None, toolkit_id=None):
-        self.session = session
-        self.toolkit_id = toolkit_id
-
-    def get_tool_config(self, key: str):
-        tool_config = self.session.query(ToolConfig).filter_by(key=key, toolkit_id=self.toolkit_id).first()
-        if tool_config and tool_config.value:
-            if is_encrypted(tool_config.value):
-                return decrypt_data(tool_config.value)
-            else:
-                return tool_config.value
-        return super().get_tool_config(key=key)
-
-
->>>>>>> f59773a5
 class AgentExecutor:
 
     def execute_next_step(self, agent_execution_id):
