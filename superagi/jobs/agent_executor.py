--- conflicted
+++ resolved
@@ -179,7 +179,7 @@
         parsed_config["agent_execution_id"] = agent_execution.id
 
         model_api_key = AgentExecutor.get_model_api_key_from_execution(agent_execution, session)
-        memory = None
+        # memory = None
         try:
             if parsed_config["LTM_DB"] == "Pinecone":
                 memory = VectorFactory.get_vector_storage(VectorStoreType.PINECONE, "super-agent-index1",
@@ -196,20 +196,16 @@
             tool = AgentExecutor.create_object(tool, session)
             tools.append(tool)
 
-<<<<<<< HEAD
-        tools = self.set_default_params_tools(tools, parsed_config, parsed_execution_config, agent_execution.agent_id,
-                                              model_api_key=model_api_key, session=session)
-=======
         if self.check_for_resource(agent.id, session):
             tools.append(QueryResourceTool())
->>>>>>> 1e5c8b4c
 
         resource_summary = self.get_agent_resource_summary(agent_id=agent.id, session=session,
                                                            default_summary=parsed_config.get("resource_summary"))
-        tools = self.set_default_params_tools(tools, parsed_config, agent_execution.agent_id,
+        tools = self.set_default_params_tools(tools, parsed_config,parsed_execution_config, agent_execution.agent_id,
                                               model_api_key=model_api_key,
                                               resource_description=resource_summary,
                                               session=session)
+        print("Spawning......")
         spawned_agent = SuperAgi(ai_name=parsed_config["name"], ai_role=parsed_config["description"],
                                  llm=OpenAi(model=parsed_config["model"], api_key=model_api_key), tools=tools,
                                  memory=memory,
@@ -244,18 +240,15 @@
         session.close()
         engine.dispose()
 
-<<<<<<< HEAD
-    def set_default_params_tools(self, tools, parsed_config, parsed_execution_config, agent_id, model_api_key, session):
-=======
-    def set_default_params_tools(self, tools, parsed_config, agent_id, model_api_key, session,
+    def set_default_params_tools(self, tools, parsed_config, parsed_execution_config, agent_id, model_api_key, session,
                                  resource_description=None):
->>>>>>> 1e5c8b4c
         """
         Set the default parameters for the tools.
 
         Args:
             tools (list): The list of tools.
-            parsed_config (dict): The parsed configuration.
+            parsed_config (dict): Parsed agent configuration.
+            parsed_execution_config (dict): Parsed execution configuration
             agent_id (int): The ID of the agent.
             model_api_key (str): The API key of the model.
             resource_description (str): The description of the resource.
