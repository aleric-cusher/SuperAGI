import os
import json
from abc import ABC, abstractmethod

import openai
from superagi.llms.base_llm import BaseLlm
from superagi.config.config import get_config


class OpenAi(BaseLlm):
<<<<<<< HEAD
    def __init__(self, api_key, image_model=None, model="gpt-4", temperature=0.3, max_tokens=4032, top_p=1,
                 frequency_penalty=0,
=======
    def __init__(self, model="gpt-4", temperature=0.6, max_tokens=4032, top_p=1, frequency_penalty=0,
>>>>>>> ae82a0fe
                 presence_penalty=0, number_of_results=1):
        self.model = model
        self.temperature = temperature
        self.max_tokens = max_tokens
        self.top_p = top_p
        self.frequency_penalty = frequency_penalty
        self.presence_penalty = presence_penalty
        self.number_of_results = number_of_results
        self.api_key = api_key
        self.image_model = image_model
        openai.api_key = api_key

    def get_model(self):
        return self.model

    def get_image_model(self):
        return self.image_model

    def chat_completion(self, messages, max_tokens=4032):
        try:
            # openai.api_key = get_config("OPENAI_API_KEY")
            response = openai.ChatCompletion.create(
                n=self.number_of_results,
                model=self.model,
                messages=messages,
                temperature=self.temperature,
                max_tokens=max_tokens,
                top_p=self.top_p,
                frequency_penalty=self.frequency_penalty,
                presence_penalty=self.presence_penalty
            )
            content = response.choices[0].message["content"]
            return {"response": response, "content": content}
        except Exception as exception:
            print("Exception:", exception)
            return {"error": exception}

    def generate_image(self, prompt: str, size: int = 512, num: int = 2):
        openai.Image.create(
            prompt=prompt,
            n=num,
            size=f"{size}x{size}"
        )<|MERGE_RESOLUTION|>--- conflicted
+++ resolved
@@ -8,12 +8,8 @@
 
 
 class OpenAi(BaseLlm):
-<<<<<<< HEAD
-    def __init__(self, api_key, image_model=None, model="gpt-4", temperature=0.3, max_tokens=4032, top_p=1,
+    def __init__(self, api_key, image_model=None, model="gpt-4", temperature=0.6, max_tokens=4032, top_p=1,
                  frequency_penalty=0,
-=======
-    def __init__(self, model="gpt-4", temperature=0.6, max_tokens=4032, top_p=1, frequency_penalty=0,
->>>>>>> ae82a0fe
                  presence_penalty=0, number_of_results=1):
         self.model = model
         self.temperature = temperature
