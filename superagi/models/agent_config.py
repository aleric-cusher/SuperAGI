--- conflicted
+++ resolved
@@ -37,9 +37,8 @@
             str: String representation of the Agent Configuration.
 
         """
-        return f"AgentConfiguration(id={self.id}, key={self.key}, value={self.value})"
-<<<<<<< HEAD
-    
+        return f"AgentConfiguration(id={self.id}, key={self.key}, value={self.value})"    
+
     @classmethod
     def update_agent_configurations_table(cls, session, agent_id: Union[int, None], updated_details: AgentRunIn):
 
@@ -87,8 +86,6 @@
         session.commit()
 
         return "Details updated successfully"
-=======
-
     @classmethod
     def get_model_api_key(cls, session, agent_id: int, model: str):
         """
@@ -115,5 +112,4 @@
 
         if selected_model_source == ModelSourceType.Replicate:
             return get_config("REPLICATE_API_TOKEN")
-        return get_config("OPENAI_API_KEY")
->>>>>>> 3266d8ce
+        return get_config("OPENAI_API_KEY")