--- conflicted
+++ resolved
@@ -2,17 +2,12 @@
 import lancedb
 from pinecone import UnauthorizedException
 
-<<<<<<< HEAD
-=======
 from superagi.vector_store.pinecone import Pinecone
 from superagi.vector_store.lancedb import LanceDB
 from superagi.vector_store import weaviate
->>>>>>> e90c57f9
 from superagi.config.config import get_config
 from superagi.lib.logger import logger
 from superagi.types.vector_store_types import VectorStoreType
-from superagi.vector_store import weaviate
-from superagi.vector_store.pinecone import Pinecone
 
 
 class VectorFactory:
@@ -54,14 +49,8 @@
                 return Pinecone(index, embedding_model, 'text')
             except UnauthorizedException:
                 raise ValueError("PineCone API key not found")
-<<<<<<< HEAD
-        
-        if vector_store == VectorStoreType.WEAVIATE:
-            
-            use_embedded = bool(get_config("WEAVIATE_USE_EMBEDDED"))
-=======
 
-        if vector_store == "LanceDB":
+        if vector_store == VectorStoreType.LANCEDB:
             try:
                 # connect lancedb to local directory /lancedb/index_name
                 uri = "/lancedb/" + index_name
@@ -71,10 +60,9 @@
             except:
                 raise ValueError("VectorStore setup for LanceDB failed")
 
-        if vector_store == "Weaviate":
+        if vector_store == VectorStoreType.WEAVIATE:
 
-            use_embedded = get_config("WEAVIATE_USE_EMBEDDED")
->>>>>>> e90c57f9
+            use_embedded = bool(get_config("WEAVIATE_USE_EMBEDDED"))
             url = get_config("WEAVIATE_URL")
             api_key = get_config("WEAVIATE_API_KEY")
 
