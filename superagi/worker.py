--- conflicted
+++ resolved
@@ -14,10 +14,6 @@
 @app.task(name="execute_agent", autoretry_for=(Exception,), retry_backoff=2, max_retries=5)
 def execute_agent(agent_execution_id: int, time):
     """Execute an agent step in background."""
-<<<<<<< HEAD
     from superagi.jobs.agent_executor import AgentExecutor
-    print("Execute agent:" + str(time) + "," + str(agent_execution_id))
-=======
     logger.info("Execute agent:" + str(time) + "," + str(agent_execution_id))
->>>>>>> 57be73e3
     AgentExecutor().execute_next_action(agent_execution_id=agent_execution_id)